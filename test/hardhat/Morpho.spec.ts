import { defaultAbiCoder } from "@ethersproject/abi";
import { mine } from "@nomicfoundation/hardhat-network-helpers";
import { SignerWithAddress } from "@nomiclabs/hardhat-ethers/signers";
import { expect } from "chai";
import { BigNumber, constants, utils } from "ethers";
import hre from "hardhat";
import { Morpho, OracleMock, ERC20Mock, IrmMock } from "types";
import { MarketStruct } from "types/src/Morpho";
import { FlashBorrowerMock } from "types/src/mocks/FlashBorrowerMock";

const closePositions = false;
const initBalance = constants.MaxUint256.div(2);

let seed = 42;
const random = () => {
  seed = (seed * 16807) % 2147483647;

  return (seed - 1) / 2147483646;
};

const identifier = (market: MarketStruct) => {
  const encodedMarket = defaultAbiCoder.encode(
    ["address", "address", "address", "address", "uint256"],
    Object.values(market),
  );

  return Buffer.from(utils.keccak256(encodedMarket).slice(2), "hex");
};

describe("Morpho", () => {
  let signers: SignerWithAddress[];
  let admin: SignerWithAddress;
  let liquidator: SignerWithAddress;

  let morpho: Morpho;
  let borrowable: ERC20Mock;
  let collateral: ERC20Mock;
  let oracle: OracleMock;
  let irm: IrmMock;
  let flashBorrower: FlashBorrowerMock;

  let market: MarketStruct;
  let id: Buffer;

  let nbLiquidations: number;

  const updateMarket = (newMarket: Partial<MarketStruct>) => {
    market = { ...market, ...newMarket };
    id = identifier(market);
  };

  beforeEach(async () => {
    const allSigners = await hre.ethers.getSigners();

    signers = allSigners.slice(0, -2);
    [admin, liquidator] = allSigners.slice(-2);

    nbLiquidations = Math.floor((signers.length - 2) / 2);

    const ERC20MockFactory = await hre.ethers.getContractFactory("ERC20Mock", admin);

    borrowable = await ERC20MockFactory.deploy("DAI", "DAI", 18);
    collateral = await ERC20MockFactory.deploy("Wrapped BTC", "WBTC", 18);

    const OracleMockFactory = await hre.ethers.getContractFactory("OracleMock", admin);

    oracle = await OracleMockFactory.deploy();

    await oracle.setPrice(BigNumber.WAD);

    const MorphoFactory = await hre.ethers.getContractFactory("Morpho", admin);

    morpho = await MorphoFactory.deploy(admin.address);

    const IrmMockFactory = await hre.ethers.getContractFactory("IrmMock", admin);

    irm = await IrmMockFactory.deploy(morpho.address);

    updateMarket({
      borrowableToken: borrowable.address,
      collateralToken: collateral.address,
      oracle: oracle.address,
      irm: irm.address,
      lltv: BigNumber.WAD.div(2).add(1),
    });

    await morpho.enableLltv(market.lltv);
    await morpho.enableIrm(market.irm);
    await morpho.createMarket(market);

    for (const signer of signers) {
      await borrowable.setBalance(signer.address, initBalance);
      await borrowable.connect(signer).approve(morpho.address, constants.MaxUint256);
      await collateral.setBalance(signer.address, initBalance);
      await collateral.connect(signer).approve(morpho.address, constants.MaxUint256);
    }

    await borrowable.setBalance(admin.address, initBalance);
    await borrowable.connect(admin).approve(morpho.address, constants.MaxUint256);

    await borrowable.setBalance(liquidator.address, initBalance);
    await borrowable.connect(liquidator).approve(morpho.address, constants.MaxUint256);

    const FlashBorrowerFactory = await hre.ethers.getContractFactory("FlashBorrowerMock", admin);

    flashBorrower = await FlashBorrowerFactory.deploy(morpho.address);
  });

  it("should simulate gas cost [main]", async () => {
    await hre.network.provider.send("evm_setAutomine", [false]);
    await hre.network.provider.send("evm_setIntervalMining", [0]);

    for (let i = 0; i < signers.length; ++i) {
      if (i % 20 == 0) console.log("[main]", Math.floor((100 * i) / signers.length), "%");

      if (random() < 1 / 2) await mine(1 + Math.floor(random() * 100), { interval: 12 });

      const user = signers[i];

      let assets = BigNumber.WAD.mul(1 + Math.floor(random() * 100));

      if (random() < 2 / 3) {
        Promise.all([
          morpho.connect(user).supply(market, assets, 0, user.address, []),
          morpho.connect(user).withdraw(market, assets.div(2), 0, user.address, user.address),
        ]);
      } else {
        const totalSupply = await morpho.totalSupply(id);
        const totalBorrow = await morpho.totalBorrow(id);
        const liquidity = BigNumber.from(totalSupply).sub(BigNumber.from(totalBorrow));

        assets = BigNumber.min(assets, BigNumber.from(liquidity).div(2));

        if (assets > BigNumber.from(0)) {
          Promise.all([
            morpho.connect(user).supplyCollateral(market, assets, user.address, []),
            morpho.connect(user).borrow(market, assets.div(2), 0, user.address, user.address),
            morpho.connect(user).repay(market, assets.div(4), 0, user.address, []),
            morpho.connect(user).withdrawCollateral(market, assets.div(8), user.address, user.address),
          ]);
        }
      }
    }

    await hre.network.provider.send("evm_setAutomine", [true]);
  });

  it("should simulate gas cost [liquidations]", async () => {
    for (let i = 0; i < nbLiquidations; ++i) {
      if (i % 20 == 0) console.log("[liquidations]", Math.floor((100 * i) / nbLiquidations), "%");

      const user = signers[i];
      const borrower = signers[nbLiquidations + i];

      const lltv = BigNumber.WAD.mul(i + 1).div(nbLiquidations + 1);
      const assets = BigNumber.WAD.mul(1 + Math.floor(random() * 100));
      const borrowedAmount = assets.wadMulDown(lltv.sub(1));

      if (!(await morpho.isLltvEnabled(lltv))) {
        await morpho.enableLltv(lltv);
        await morpho.enableIrm(market.irm);
        await morpho.createMarket({ ...market, lltv });
      }

      updateMarket({ lltv });

      // We use 2 different users to borrow from a market so that liquidations do not put the borrow storage back to 0 on that market.
      await morpho.connect(user).supply(market, assets, 0, user.address, "0x");
      await morpho.connect(user).supplyCollateral(market, assets, user.address, "0x");
      await morpho.connect(user).borrow(market, borrowedAmount, 0, user.address, user.address);

      await morpho.connect(borrower).supply(market, assets, 0, borrower.address, "0x");
      await morpho.connect(borrower).supplyCollateral(market, assets, borrower.address, "0x");
      await morpho.connect(borrower).borrow(market, borrowedAmount, 0, borrower.address, user.address);

      await oracle.setPrice(BigNumber.WAD.div(100));

<<<<<<< HEAD
      const seized = closePositions ? amount : amount.div(2);
=======
      const seized = closePositions ? constants.MaxUint256 : assets.div(2);
>>>>>>> a0bc09e1

      await morpho.connect(liquidator).liquidate(market, borrower.address, seized, "0x");

      const remainingCollateral = await morpho.collateral(id, borrower.address);

      if (closePositions)
        expect(remainingCollateral.isZero(), "did not take the whole collateral when closing the position").to.be.true;
      else expect(!remainingCollateral.isZero(), "unexpectedly closed the position").to.be.true;

      await oracle.setPrice(BigNumber.WAD);
    }
  });

  it("should simuate gas cost [flashLoans]", async () => {
    const user = signers[0];
    const assets = BigNumber.WAD;

    await morpho.connect(user).supply(market, assets, 0, user.address, "0x");

    const data = defaultAbiCoder.encode(["address"], [borrowable.address]);
    await flashBorrower.flashLoan(borrowable.address, assets.div(2), data);
  });
});<|MERGE_RESOLUTION|>--- conflicted
+++ resolved
@@ -175,11 +175,7 @@
 
       await oracle.setPrice(BigNumber.WAD.div(100));
 
-<<<<<<< HEAD
-      const seized = closePositions ? amount : amount.div(2);
-=======
-      const seized = closePositions ? constants.MaxUint256 : assets.div(2);
->>>>>>> a0bc09e1
+      const seized = closePositions ? assets : assets.div(2);
 
       await morpho.connect(liquidator).liquidate(market, borrower.address, seized, "0x");
 
