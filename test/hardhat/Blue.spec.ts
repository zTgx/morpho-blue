import { hexZeroPad } from "@ethersproject/bytes";
import { setBalance } from "@nomicfoundation/hardhat-network-helpers";
import { SignerWithAddress } from "@nomiclabs/hardhat-ethers/signers";
import { expect } from "chai";
import { BigNumber, Wallet, constants, utils } from "ethers";
import hre from "hardhat";
import { Blue, OracleMock, ERC20Mock, IrmMock } from "types";

const iterations = 500;
const closePositions = false;
const nbLiquidations = 50;
// The liquidations gas test expects that 2*nbLiquidations + 1 is strictly less than the number of signers.
const initBalance = constants.MaxUint256.div(2);

let seed = 42;

function next() {
  seed = (seed * 16807) % 2147483647;
  return seed;
}

function random() {
  return (next() - 1) / 2147483646;
}

const abiCoder = new utils.AbiCoder();

function identifier(market: Market) {
  const values = Object.values(market);
  const encodedMarket = abiCoder.encode(["address", "address", "address", "address", "uint256"], values);

  return Buffer.from(utils.keccak256(encodedMarket).slice(2), "hex");
}

interface Market {
  borrowableAsset: string;
  collateralAsset: string;
  borrowableOracle: string;
  collateralOracle: string;
  irm: string;
  lLTV: BigNumber;
}

describe("Blue", () => {
  let signers: SignerWithAddress[];
  let admin: SignerWithAddress;
  let liquidator: SignerWithAddress;

  let blue: Blue;
  let borrowable: ERC20Mock;
  let collateral: ERC20Mock;
  let borrowableOracle: OracleMock;
  let collateralOracle: OracleMock;
<<<<<<< HEAD

=======
  let irm: IrmMock;
>>>>>>> 3f73928a
  let market: Market;
  let id: Buffer;

  beforeEach(async () => {
    signers = await hre.ethers.getSigners();
    admin = signers[2 * nbLiquidations];
    liquidator = signers[2 * nbLiquidations + 1];

    const ERC20MockFactory = await hre.ethers.getContractFactory("ERC20Mock", admin);

    borrowable = await ERC20MockFactory.deploy("DAI", "DAI", 18);
    collateral = await ERC20MockFactory.deploy("Wrapped BTC", "WBTC", 18);

    const OracleMockFactory = await hre.ethers.getContractFactory("OracleMock", admin);

    borrowableOracle = await OracleMockFactory.deploy();
    collateralOracle = await OracleMockFactory.deploy();

    await borrowableOracle.connect(admin).setPrice(BigNumber.WAD);
    await collateralOracle.connect(admin).setPrice(BigNumber.WAD);

    const BlueFactory = await hre.ethers.getContractFactory("Blue", admin);

    blue = await BlueFactory.deploy(signers[0].address);

    const IrmMockFactory = await hre.ethers.getContractFactory("IrmMock", signers[0]);

    irm = await IrmMockFactory.deploy(blue.address);

    market = {
      borrowableAsset: borrowable.address,
      collateralAsset: collateral.address,
      borrowableOracle: borrowableOracle.address,
      collateralOracle: collateralOracle.address,
      irm: irm.address,
      lLTV: BigNumber.WAD,
    };

<<<<<<< HEAD
    id = identifier(market);

    await blue.connect(admin).createMarket(market);
=======
    const abiCoder = new utils.AbiCoder();
    const values = Object.values(market);
    const encodedMarket = abiCoder.encode(["address", "address", "address", "address", "address", "uint256"], values);

    id = Buffer.from(utils.keccak256(encodedMarket).slice(2), "hex");

    await blue.connect(signers[0]).enableIrm(irm.address);
    await blue.connect(signers[0]).createMarket(market);
>>>>>>> 3f73928a
  });

  it("should simulate gas cost [main]", async () => {
    for (let i = 1; i < iterations; ++i) {
      console.log(i, "/", iterations);

      const user = new Wallet(hexZeroPad(BigNumber.from(i).toHexString(), 32), hre.ethers.provider);
      await setBalance(user.address, initBalance);
      await borrowable.setBalance(user.address, initBalance);
      await borrowable.connect(user).approve(blue.address, constants.MaxUint256);
      await collateral.setBalance(user.address, initBalance);
      await collateral.connect(user).approve(blue.address, constants.MaxUint256);

      let amount = BigNumber.WAD.mul(1 + Math.floor(random() * 100));

      let supplyOnly: boolean = random() < 2 / 3;
      if (supplyOnly) {
        if (amount > BigNumber.from(0)) {
          await blue.connect(user).supply(market, amount);
          await blue.connect(user).withdraw(market, amount.div(2));
        }
      } else {
        const totalSupply = await blue.totalSupply(id);
        const totalBorrow = await blue.totalBorrow(id);
        let liq = BigNumber.from(totalSupply).sub(BigNumber.from(totalBorrow));
        amount = BigNumber.min(amount, BigNumber.from(liq).div(2));

        if (amount > BigNumber.from(0)) {
          await blue.connect(user).supplyCollateral(market, amount);
          await blue.connect(user).borrow(market, amount.div(2));
          await blue.connect(user).repay(market, amount.div(4));
          await blue.connect(user).withdrawCollateral(market, amount.div(8));
        }
      }
    }
  });

  it("should simulate gas cost [liquidations]", async () => {
    let liquidationData = [];

    // Create accounts close to liquidation
    for (let i = 0; i < 2 * nbLiquidations; ++i) {
      const user = signers[i];
      const tranche = Math.floor(1 + i / 2);
      const lLTV = BigNumber.WAD.mul(tranche).div(nbLiquidations + 1);

      const amount = BigNumber.WAD.mul(1 + Math.floor(random() * 100));
      const borrowedAmount = amount.mul(lLTV).div(BigNumber.WAD);
      const maxSeize = closePositions ? constants.MaxUint256 : amount.div(2);

      market.lLTV = lLTV;
      // We use 2 different users to borrow from a market so that liquidations do not put the borrow storage back to 0 on that market.
      // Consequently, we should only create the market on a particular LLTV once.
      if (i % 2 == 0) {
        await blue.connect(admin).createMarket(market);
        liquidationData.push({
          lLTV: lLTV,
          borrower: user.address,
          maxSeize: maxSeize,
        });
      }

      await setBalance(user.address, initBalance);
      await borrowable.setBalance(user.address, initBalance);
      await borrowable.connect(user).approve(blue.address, constants.MaxUint256);
      await collateral.setBalance(user.address, initBalance);
      await collateral.connect(user).approve(blue.address, constants.MaxUint256);

      await blue.connect(user).supply(market, amount);
      await blue.connect(user).supplyCollateral(market, amount);

      await blue.connect(user).borrow(market, borrowedAmount);
    }

    await borrowableOracle.connect(admin).setPrice(BigNumber.WAD.mul(1000));

    await setBalance(liquidator.address, initBalance);
    await borrowable.connect(liquidator).approve(blue.address, constants.MaxUint256);
    await borrowable.setBalance(liquidator.address, initBalance);
    for (let i = 0; i < liquidationData.length; i++) {
      let data = liquidationData[i];
      market.lLTV = data.lLTV;
      await blue.connect(liquidator).liquidate(market, data.borrower, data.maxSeize);
    }

    for (let i = 0; i < 2 * nbLiquidations; i++) {
      const user = signers[i];
      const tranche = Math.floor(1 + i / 2);
      const lLTV = BigNumber.WAD.mul(tranche).div(nbLiquidations + 1);

      market.lLTV = lLTV;
      id = identifier(market);

      let collat = await blue.collateral(id, user.address);
      expect(
        !closePositions || collat == BigNumber.from(0),
        "did not take the whole collateral when closing the position"
      ).true;
      expect(closePositions || collat != BigNumber.from(0), "unexpectedly closed the position").true;
    }
  });
});<|MERGE_RESOLUTION|>--- conflicted
+++ resolved
@@ -27,7 +27,7 @@
 
 function identifier(market: Market) {
   const values = Object.values(market);
-  const encodedMarket = abiCoder.encode(["address", "address", "address", "address", "uint256"], values);
+  const encodedMarket = abiCoder.encode(["address", "address", "address", "address", "address", "uint256"], values);
 
   return Buffer.from(utils.keccak256(encodedMarket).slice(2), "hex");
 }
@@ -38,7 +38,7 @@
   borrowableOracle: string;
   collateralOracle: string;
   irm: string;
-  lLTV: BigNumber;
+  lltv: BigNumber;
 }
 
 describe("Blue", () => {
@@ -51,11 +51,7 @@
   let collateral: ERC20Mock;
   let borrowableOracle: OracleMock;
   let collateralOracle: OracleMock;
-<<<<<<< HEAD
-
-=======
   let irm: IrmMock;
->>>>>>> 3f73928a
   let market: Market;
   let id: Buffer;
 
@@ -79,9 +75,9 @@
 
     const BlueFactory = await hre.ethers.getContractFactory("Blue", admin);
 
-    blue = await BlueFactory.deploy(signers[0].address);
+    blue = await BlueFactory.deploy(admin.address);
 
-    const IrmMockFactory = await hre.ethers.getContractFactory("IrmMock", signers[0]);
+    const IrmMockFactory = await hre.ethers.getContractFactory("IrmMock", admin);
 
     irm = await IrmMockFactory.deploy(blue.address);
 
@@ -91,23 +87,13 @@
       borrowableOracle: borrowableOracle.address,
       collateralOracle: collateralOracle.address,
       irm: irm.address,
-      lLTV: BigNumber.WAD,
+      lltv: BigNumber.WAD,
     };
 
-<<<<<<< HEAD
     id = identifier(market);
 
+    await blue.connect(admin).enableIrm(irm.address);
     await blue.connect(admin).createMarket(market);
-=======
-    const abiCoder = new utils.AbiCoder();
-    const values = Object.values(market);
-    const encodedMarket = abiCoder.encode(["address", "address", "address", "address", "address", "uint256"], values);
-
-    id = Buffer.from(utils.keccak256(encodedMarket).slice(2), "hex");
-
-    await blue.connect(signers[0]).enableIrm(irm.address);
-    await blue.connect(signers[0]).createMarket(market);
->>>>>>> 3f73928a
   });
 
   it("should simulate gas cost [main]", async () => {
@@ -152,19 +138,19 @@
     for (let i = 0; i < 2 * nbLiquidations; ++i) {
       const user = signers[i];
       const tranche = Math.floor(1 + i / 2);
-      const lLTV = BigNumber.WAD.mul(tranche).div(nbLiquidations + 1);
+      const lltv = BigNumber.WAD.mul(tranche).div(nbLiquidations + 1);
 
       const amount = BigNumber.WAD.mul(1 + Math.floor(random() * 100));
-      const borrowedAmount = amount.mul(lLTV).div(BigNumber.WAD);
+      const borrowedAmount = amount.mul(lltv).div(BigNumber.WAD);
       const maxSeize = closePositions ? constants.MaxUint256 : amount.div(2);
 
-      market.lLTV = lLTV;
+      market.lltv = lltv;
       // We use 2 different users to borrow from a market so that liquidations do not put the borrow storage back to 0 on that market.
-      // Consequently, we should only create the market on a particular LLTV once.
+      // Consequently, we should only create the market on a particular lltv once.
       if (i % 2 == 0) {
         await blue.connect(admin).createMarket(market);
         liquidationData.push({
-          lLTV: lLTV,
+          lltv: lltv,
           borrower: user.address,
           maxSeize: maxSeize,
         });
@@ -189,16 +175,16 @@
     await borrowable.setBalance(liquidator.address, initBalance);
     for (let i = 0; i < liquidationData.length; i++) {
       let data = liquidationData[i];
-      market.lLTV = data.lLTV;
+      market.lltv = data.lltv;
       await blue.connect(liquidator).liquidate(market, data.borrower, data.maxSeize);
     }
 
     for (let i = 0; i < 2 * nbLiquidations; i++) {
       const user = signers[i];
       const tranche = Math.floor(1 + i / 2);
-      const lLTV = BigNumber.WAD.mul(tranche).div(nbLiquidations + 1);
+      const lltv = BigNumber.WAD.mul(tranche).div(nbLiquidations + 1);
 
-      market.lLTV = lLTV;
+      market.lltv = lltv;
       id = identifier(market);
 
       let collat = await blue.collateral(id, user.address);
