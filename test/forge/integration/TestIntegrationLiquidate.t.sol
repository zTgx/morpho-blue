--- conflicted
+++ resolved
@@ -12,11 +12,7 @@
         vm.assume(neq(marketParamsFuzz, market));
 
         vm.expectRevert(bytes(ErrorsLib.MARKET_NOT_CREATED));
-<<<<<<< HEAD
-        morpho.liquidate(marketFuzz, address(this), 1, 0, hex"");
-=======
-        morpho.liquidate(marketParamsFuzz, address(this), 1, hex"");
->>>>>>> 008d5498
+        morpho.liquidate(marketParamsFuzz, address(this), 1, 0, hex"");
     }
 
     function testLiquidateZeroAmount() public {
@@ -176,7 +172,7 @@
         assertEq(returnRepaid, expectedRepaid, "returned asset amount");
         assertEq(returnRepaidShares, sharesRepaid, "returned shares amount");
         assertEq(morpho.borrowShares(id, BORROWER), expectedBorrowShares, "borrow shares");
-        assertEq(morpho.totalBorrow(id), amountBorrowed - expectedRepaid, "total borrow");
+        assertEq(morpho.totalBorrowAssets(id), amountBorrowed - expectedRepaid, "total borrow");
         assertEq(morpho.totalBorrowShares(id), expectedBorrowShares, "total borrow shares");
         assertEq(morpho.collateral(id, BORROWER), amountCollateral - expectedSeized, "collateral");
         assertEq(borrowableToken.balanceOf(BORROWER), amountBorrowed, "borrower balance");
