// SPDX-License-Identifier: UNLICENSED
pragma solidity ^0.8.0;

import "../BaseTest.sol";

contract IntegrationAccrueInterestTest is BaseTest {
    using MathLib for uint256;
    using MorphoLib for Morpho;
    using SharesMathLib for uint256;

<<<<<<< HEAD
    function testAccrueInterestMarketNotCreated(MarketParams memory marketParamsFuzz) public {
        vm.assume(neq(marketParams, marketParamsFuzz));

        vm.expectRevert(bytes(ErrorsLib.MARKET_NOT_CREATED));
        morpho.accrueInterest(marketParamsFuzz);
    }

=======
>>>>>>> 4de52a4d
    function testAccrueInterestNoTimeElapsed(uint256 amountSupplied, uint256 amountBorrowed) public {
        uint256 collateralPrice = IOracle(marketParams.oracle).price();
        uint256 amountCollateral;
        (amountCollateral, amountBorrowed,) = _boundHealthyPosition(amountCollateral, amountBorrowed, collateralPrice);
        amountSupplied = bound(amountSupplied, amountBorrowed, MAX_TEST_AMOUNT);

        // Set fee parameters.
        vm.prank(OWNER);
        morpho.setFeeRecipient(OWNER);

        borrowableToken.setBalance(address(this), amountSupplied);
        morpho.supply(marketParams, amountSupplied, 0, address(this), hex"");

        collateralToken.setBalance(BORROWER, amountCollateral);

        vm.startPrank(BORROWER);
        morpho.supplyCollateral(marketParams, amountCollateral, BORROWER, hex"");
        morpho.borrow(marketParams, amountBorrowed, 0, BORROWER, BORROWER);
        vm.stopPrank();

        uint256 totalBorrowBeforeAccrued = morpho.totalBorrowAssets(id);
        uint256 totalSupplyBeforeAccrued = morpho.totalSupplyAssets(id);
        uint256 totalSupplySharesBeforeAccrued = morpho.totalSupplyShares(id);

<<<<<<< HEAD
        morpho.accrueInterest(marketParams);
=======
        _accrueInterest();
>>>>>>> 4de52a4d

        assertEq(morpho.totalBorrowAssets(id), totalBorrowBeforeAccrued, "total borrow");
        assertEq(morpho.totalSupplyAssets(id), totalSupplyBeforeAccrued, "total supply");
        assertEq(morpho.totalSupplyShares(id), totalSupplySharesBeforeAccrued, "total supply shares");
        assertEq(morpho.supplyShares(id, OWNER), 0, "feeRecipient's supply shares");
    }

    function testAccrueInterestNoBorrow(uint256 amountSupplied, uint256 timeElapsed) public {
        amountSupplied = bound(amountSupplied, 2, MAX_TEST_AMOUNT);
        timeElapsed = uint32(bound(timeElapsed, 1, type(uint32).max));

        // Set fee parameters.
        vm.prank(OWNER);
        morpho.setFeeRecipient(OWNER);

        borrowableToken.setBalance(address(this), amountSupplied);
        morpho.supply(marketParams, amountSupplied, 0, address(this), hex"");

        // New block.
        vm.roll(block.number + 1);
        vm.warp(block.timestamp + timeElapsed);

        uint256 totalBorrowBeforeAccrued = morpho.totalBorrowAssets(id);
        uint256 totalSupplyBeforeAccrued = morpho.totalSupplyAssets(id);
        uint256 totalSupplySharesBeforeAccrued = morpho.totalSupplyShares(id);

<<<<<<< HEAD
        morpho.accrueInterest(marketParams);
=======
        _accrueInterest();
>>>>>>> 4de52a4d

        assertEq(morpho.totalBorrowAssets(id), totalBorrowBeforeAccrued, "total borrow");
        assertEq(morpho.totalSupplyAssets(id), totalSupplyBeforeAccrued, "total supply");
        assertEq(morpho.totalSupplyShares(id), totalSupplySharesBeforeAccrued, "total supply shares");
        assertEq(morpho.supplyShares(id, OWNER), 0, "feeRecipient's supply shares");
        assertEq(morpho.lastUpdate(id), block.timestamp, "last update");
    }

    function testAccrueInterestNoFee(uint256 amountSupplied, uint256 amountBorrowed, uint256 timeElapsed) public {
        uint256 collateralPrice = IOracle(marketParams.oracle).price();
        uint256 amountCollateral;
        (amountCollateral, amountBorrowed,) = _boundHealthyPosition(amountCollateral, amountBorrowed, collateralPrice);
        amountSupplied = bound(amountSupplied, amountBorrowed, MAX_TEST_AMOUNT);
        timeElapsed = uint32(bound(timeElapsed, 1, type(uint32).max));

        // Set fee parameters.
        vm.prank(OWNER);
        morpho.setFeeRecipient(OWNER);

        borrowableToken.setBalance(address(this), amountSupplied);
        borrowableToken.setBalance(address(this), amountSupplied);
        morpho.supply(marketParams, amountSupplied, 0, address(this), hex"");

        collateralToken.setBalance(BORROWER, amountCollateral);

        vm.startPrank(BORROWER);
        morpho.supplyCollateral(marketParams, amountCollateral, BORROWER, hex"");

        morpho.borrow(marketParams, amountBorrowed, 0, BORROWER, BORROWER);
        vm.stopPrank();

        // New block.
        vm.roll(block.number + 1);
        vm.warp(block.timestamp + timeElapsed);

        uint256 borrowRate = (morpho.totalBorrowAssets(id).wDivDown(morpho.totalSupplyAssets(id))) / 365 days;
        uint256 totalBorrowBeforeAccrued = morpho.totalBorrowAssets(id);
        uint256 totalSupplyBeforeAccrued = morpho.totalSupplyAssets(id);
        uint256 totalSupplySharesBeforeAccrued = morpho.totalSupplyShares(id);
        uint256 expectedAccruedInterest = totalBorrowBeforeAccrued.wMulDown(borrowRate.wTaylorCompounded(timeElapsed));

        collateralToken.setBalance(address(this), 1);
        morpho.supplyCollateral(market, 1, address(this), hex"");
        vm.expectEmit(true, true, true, true, address(morpho));
        emit EventsLib.AccrueInterest(id, borrowRate, expectedAccruedInterest, 0);
<<<<<<< HEAD
        morpho.accrueInterest(marketParams);
=======
        // Accrues interest.
        morpho.withdrawCollateral(market, 1, address(this), address(this));
>>>>>>> 4de52a4d

        assertEq(morpho.totalBorrowAssets(id), totalBorrowBeforeAccrued + expectedAccruedInterest, "total borrow");
        assertEq(morpho.totalSupplyAssets(id), totalSupplyBeforeAccrued + expectedAccruedInterest, "total supply");
        assertEq(morpho.totalSupplyShares(id), totalSupplySharesBeforeAccrued, "total supply shares");
        assertEq(morpho.supplyShares(id, OWNER), 0, "feeRecipient's supply shares");
        assertEq(morpho.lastUpdate(id), block.timestamp, "last update");
    }

    struct AccrueInterestWithFeesTestParams {
        uint256 borrowRate;
        uint256 totalBorrowBeforeAccrued;
        uint256 totalSupplyBeforeAccrued;
        uint256 totalSupplySharesBeforeAccrued;
        uint256 expectedAccruedInterest;
        uint256 feeAmount;
        uint256 feeShares;
    }

    function testAccrueInterestWithFees(
        uint256 amountSupplied,
        uint256 amountBorrowed,
        uint256 timeElapsed,
        uint256 fee
    ) public {
        AccrueInterestWithFeesTestParams memory params;

        uint256 collateralPrice = IOracle(marketParams.oracle).price();
        uint256 amountCollateral;
        (amountCollateral, amountBorrowed,) = _boundHealthyPosition(amountCollateral, amountBorrowed, collateralPrice);
        amountSupplied = bound(amountSupplied, amountBorrowed, MAX_TEST_AMOUNT);
        timeElapsed = uint32(bound(timeElapsed, 1, 1e8));
        fee = bound(fee, 1, MAX_FEE);

        // Set fee parameters.
        vm.startPrank(OWNER);
        morpho.setFeeRecipient(OWNER);
        morpho.setFee(marketParams, fee);
        vm.stopPrank();

        borrowableToken.setBalance(address(this), amountSupplied);
        morpho.supply(marketParams, amountSupplied, 0, address(this), hex"");

        collateralToken.setBalance(BORROWER, amountCollateral);

        vm.startPrank(BORROWER);
        morpho.supplyCollateral(marketParams, amountCollateral, BORROWER, hex"");
        morpho.borrow(marketParams, amountBorrowed, 0, BORROWER, BORROWER);
        vm.stopPrank();

        // New block.
        vm.roll(block.number + 1);
        vm.warp(block.timestamp + timeElapsed);

        params.borrowRate = (morpho.totalBorrowAssets(id).wDivDown(morpho.totalSupplyAssets(id))) / 365 days;
        params.totalBorrowBeforeAccrued = morpho.totalBorrowAssets(id);
        params.totalSupplyBeforeAccrued = morpho.totalSupplyAssets(id);
        params.totalSupplySharesBeforeAccrued = morpho.totalSupplyShares(id);
        params.expectedAccruedInterest =
            params.totalBorrowBeforeAccrued.wMulDown(params.borrowRate.wTaylorCompounded(timeElapsed));
        params.feeAmount = params.expectedAccruedInterest.wMulDown(fee);
        params.feeShares = params.feeAmount.toSharesDown(
            params.totalSupplyBeforeAccrued + params.expectedAccruedInterest - params.feeAmount,
            params.totalSupplySharesBeforeAccrued
        );

        collateralToken.setBalance(address(this), 1);
        morpho.supplyCollateral(market, 1, address(this), hex"");
        vm.expectEmit(true, true, true, true, address(morpho));
        emit EventsLib.AccrueInterest(id, params.borrowRate, params.expectedAccruedInterest, params.feeShares);
<<<<<<< HEAD
        morpho.accrueInterest(marketParams);
=======
        // Accrues interest.
        morpho.withdrawCollateral(market, 1, address(this), address(this));
>>>>>>> 4de52a4d

        assertEq(
            morpho.totalSupplyAssets(id),
            params.totalSupplyBeforeAccrued + params.expectedAccruedInterest,
            "total supply"
        );
        assertEq(
            morpho.totalBorrowAssets(id),
            params.totalBorrowBeforeAccrued + params.expectedAccruedInterest,
            "total borrow"
        );
        assertEq(
            morpho.totalSupplyShares(id),
            params.totalSupplySharesBeforeAccrued + params.feeShares,
            "total supply shares"
        );
        assertEq(morpho.supplyShares(id, OWNER), params.feeShares, "feeRecipient's supply shares");
        assertEq(morpho.lastUpdate(id), block.timestamp, "last update");
    }
}<|MERGE_RESOLUTION|>--- conflicted
+++ resolved
@@ -8,16 +8,6 @@
     using MorphoLib for Morpho;
     using SharesMathLib for uint256;
 
-<<<<<<< HEAD
-    function testAccrueInterestMarketNotCreated(MarketParams memory marketParamsFuzz) public {
-        vm.assume(neq(marketParams, marketParamsFuzz));
-
-        vm.expectRevert(bytes(ErrorsLib.MARKET_NOT_CREATED));
-        morpho.accrueInterest(marketParamsFuzz);
-    }
-
-=======
->>>>>>> 4de52a4d
     function testAccrueInterestNoTimeElapsed(uint256 amountSupplied, uint256 amountBorrowed) public {
         uint256 collateralPrice = IOracle(marketParams.oracle).price();
         uint256 amountCollateral;
@@ -42,11 +32,7 @@
         uint256 totalSupplyBeforeAccrued = morpho.totalSupplyAssets(id);
         uint256 totalSupplySharesBeforeAccrued = morpho.totalSupplyShares(id);
 
-<<<<<<< HEAD
-        morpho.accrueInterest(marketParams);
-=======
         _accrueInterest();
->>>>>>> 4de52a4d
 
         assertEq(morpho.totalBorrowAssets(id), totalBorrowBeforeAccrued, "total borrow");
         assertEq(morpho.totalSupplyAssets(id), totalSupplyBeforeAccrued, "total supply");
@@ -73,11 +59,7 @@
         uint256 totalSupplyBeforeAccrued = morpho.totalSupplyAssets(id);
         uint256 totalSupplySharesBeforeAccrued = morpho.totalSupplyShares(id);
 
-<<<<<<< HEAD
-        morpho.accrueInterest(marketParams);
-=======
         _accrueInterest();
->>>>>>> 4de52a4d
 
         assertEq(morpho.totalBorrowAssets(id), totalBorrowBeforeAccrued, "total borrow");
         assertEq(morpho.totalSupplyAssets(id), totalSupplyBeforeAccrued, "total supply");
@@ -123,12 +105,8 @@
         morpho.supplyCollateral(market, 1, address(this), hex"");
         vm.expectEmit(true, true, true, true, address(morpho));
         emit EventsLib.AccrueInterest(id, borrowRate, expectedAccruedInterest, 0);
-<<<<<<< HEAD
-        morpho.accrueInterest(marketParams);
-=======
         // Accrues interest.
         morpho.withdrawCollateral(market, 1, address(this), address(this));
->>>>>>> 4de52a4d
 
         assertEq(morpho.totalBorrowAssets(id), totalBorrowBeforeAccrued + expectedAccruedInterest, "total borrow");
         assertEq(morpho.totalSupplyAssets(id), totalSupplyBeforeAccrued + expectedAccruedInterest, "total supply");
@@ -198,12 +176,8 @@
         morpho.supplyCollateral(market, 1, address(this), hex"");
         vm.expectEmit(true, true, true, true, address(morpho));
         emit EventsLib.AccrueInterest(id, params.borrowRate, params.expectedAccruedInterest, params.feeShares);
-<<<<<<< HEAD
-        morpho.accrueInterest(marketParams);
-=======
         // Accrues interest.
         morpho.withdrawCollateral(market, 1, address(this), address(this));
->>>>>>> 4de52a4d
 
         assertEq(
             morpho.totalSupplyAssets(id),
