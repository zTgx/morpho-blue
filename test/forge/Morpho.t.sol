--- conflicted
+++ resolved
@@ -614,20 +614,12 @@
         oracle.setPrice(1e18);
         assetsLent = bound(assetsLent, 1000, 2 ** 64);
 
-<<<<<<< HEAD
-        uint256 amountCollateral = amountLent;
-        uint256 borrowingPower = amountCollateral.wMulDown(LLTV);
-        uint256 amountBorrowed = borrowingPower.wMulDown(0.8e18);
-        uint256 toSeize = amountCollateral.wMulDown(LLTV);
-        uint256 liquidationIncentiveFactor =
-            UtilsLib.min(MAX_LIQUIDATION_INCENTIVE_FACTOR, WAD.wDivDown(WAD - LIQUIDATION_CURSOR.wMulDown(WAD - LLTV)));
-=======
         uint256 assetsCollateral = assetsLent;
         uint256 borrowingPower = assetsCollateral.wMulDown(LLTV);
         uint256 assetsBorrowed = borrowingPower.wMulDown(0.8e18);
         uint256 toSeize = assetsCollateral.wMulDown(LLTV);
-        uint256 incentive = WAD + ALPHA.wMulDown(WAD.wDivDown(LLTV) - WAD);
->>>>>>> a0bc09e1
+        uint256 liquidationIncentiveFactor =
+            UtilsLib.min(MAX_LIQUIDATION_INCENTIVE_FACTOR, WAD.wDivDown(WAD - LIQUIDATION_CURSOR.wMulDown(WAD - LLTV)));
 
         borrowableToken.setBalance(address(this), assetsLent);
         collateralToken.setBalance(BORROWER, assetsCollateral);
@@ -666,20 +658,12 @@
         oracle.setPrice(1e18);
         assetsLent = bound(assetsLent, 1000, 2 ** 64);
 
-<<<<<<< HEAD
-        uint256 amountCollateral = amountLent;
-        uint256 borrowingPower = amountCollateral.wMulDown(LLTV);
-        uint256 amountBorrowed = borrowingPower.wMulDown(0.8e18);
-        uint256 toSeize = amountCollateral;
-        uint256 liquidationIncentiveFactor =
-            UtilsLib.min(MAX_LIQUIDATION_INCENTIVE_FACTOR, WAD.wDivDown(WAD - LIQUIDATION_CURSOR.wMulDown(WAD - LLTV)));
-=======
         uint256 assetsCollateral = assetsLent;
         uint256 borrowingPower = assetsCollateral.wMulDown(LLTV);
         uint256 assetsBorrowed = borrowingPower.wMulDown(0.8e18);
         uint256 toSeize = assetsCollateral;
-        uint256 incentive = WAD + ALPHA.wMulDown(WAD.wDivDown(market.lltv) - WAD);
->>>>>>> a0bc09e1
+        uint256 liquidationIncentiveFactor =
+            UtilsLib.min(MAX_LIQUIDATION_INCENTIVE_FACTOR, WAD.wDivDown(WAD - LIQUIDATION_CURSOR.wMulDown(WAD - LLTV)));
 
         borrowableToken.setBalance(address(this), assetsLent);
         collateralToken.setBalance(BORROWER, assetsCollateral);
