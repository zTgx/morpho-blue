--- conflicted
+++ resolved
@@ -11,30 +11,12 @@
 
     function testWTaylorCompounded(uint256 rate, uint256 timeElapsed) public {
         // Assume rate is less than a ~500% APY. (~180% APR)
-<<<<<<< HEAD
-        rate = bound(rate, 0, FixedPointMathLib.WAD / 20_000_000);
+        rate = bound(rate, 0, WAD / 20_000_000);
         timeElapsed = bound(timeElapsed, 0, 365 days);
-        uint256 result = rate.wTaylorCompounded(timeElapsed) + FixedPointMathLib.WAD;
+        uint256 result = rate.wTaylorCompounded(timeElapsed) + WAD;
         uint256 toCompare = WadMath.wadExpUp(rate * timeElapsed);
-=======
-        vm.assume(rate < (WAD / 20_000_000) && timeElapsed < 365 days);
-        uint256 result = rate.wTaylorCompounded(timeElapsed) + WAD;
-        uint256 toCompare = wPow(WAD + rate, timeElapsed);
->>>>>>> 897f00ef
         assertLe(result, toCompare, "rate should be less than the compounded rate");
         assertGe(result, WAD + timeElapsed * rate, "rate should be greater than the simple interest rate");
         assertLe((toCompare - result) * 100_00 / toCompare, 8_00, "The error should be less than or equal to 8%");
     }
-<<<<<<< HEAD
-=======
-
-    // Exponentiation by squaring with rounding up.
-    function wPow(uint256 x, uint256 n) private pure returns (uint256 z) {
-        z = WAD;
-        for (; n != 0; n /= 2) {
-            z = n % 2 != 0 ? z.wMulUp(x) : z;
-            x = x.wMulUp(x);
-        }
-    }
->>>>>>> 897f00ef
 }