// SPDX-License-Identifier: UNLICENSED
pragma solidity ^0.8.0;

import "../InvariantTest.sol";

contract SinglePositionInvariantTest is InvariantTest {
    using MathLib for uint256;
    using SharesMathLib for uint256;
    using MorphoLib for IMorpho;
    using MorphoBalancesLib for IMorpho;

    address internal immutable USER;

    constructor() {
        USER = _addrFromHashedString("User");
    }

    function setUp() public virtual override {
        _weightSelector(this.supplyAssetsNoRevert.selector, 100);
        _weightSelector(this.supplySharesNoRevert.selector, 100);
        _weightSelector(this.withdrawAssetsNoRevert.selector, 50);
        _weightSelector(this.borrowAssetsNoRevert.selector, 15);
        _weightSelector(this.repayAssetsNoRevert.selector, 10);
        _weightSelector(this.repaySharesNoRevert.selector, 10);
        _weightSelector(this.supplyCollateralNoRevert.selector, 20);
        _weightSelector(this.withdrawCollateralNoRevert.selector, 15);

        super.setUp();

        collateralToken.setBalance(USER, 1e30);

        vm.prank(USER);
        morpho.supplyCollateral(marketParams, 1e30, USER, hex"");

        // High price because of the 1e36 price scale
        oracle.setPrice(1e40);
    }

    function _targetSenders() internal virtual override {
        _targetSender(USER);
    }

    function supplyAssetsNoRevert(uint256 assets) public {
        assets = _boundSupplyAssets(marketParams, USER, assets);
        if (assets == 0) return;

        borrowableToken.setBalance(msg.sender, assets);

        vm.prank(msg.sender);
        morpho.supply(marketParams, assets, 0, msg.sender, hex"");
    }

    function supplySharesNoRevert(uint256 shares) public {
        shares = _boundSupplyShares(marketParams, USER, shares);
        if (shares == 0) return;

        borrowableToken.setBalance(
            msg.sender, shares.toAssetsUp(morpho.totalSupplyAssets(id), morpho.totalBorrowAssets(id))
        );

        vm.prank(msg.sender);
        morpho.supply(marketParams, 0, shares, msg.sender, hex"");
    }

    function withdrawAssetsNoRevert(uint256 assets, address receiver) public {
        receiver = _boundAddressNotZero(receiver);

        assets = _boundWithdrawAssets(marketParams, msg.sender, assets);
        if (assets == 0) return;

        vm.prank(msg.sender);
        morpho.withdraw(marketParams, assets, 0, msg.sender, receiver);
    }

    function borrowAssetsNoRevert(uint256 assets, address receiver) public {
        receiver = _boundAddressNotZero(receiver);

        assets = _boundBorrowAssets(marketParams, msg.sender, assets);
        if (assets == 0) return;

        vm.prank(msg.sender);
        morpho.borrow(marketParams, assets, 0, msg.sender, receiver);
    }

    function repayAssetsNoRevert(uint256 assets) public {
        assets = _boundRepayAssets(marketParams, msg.sender, assets);
        if (assets == 0) return;

        borrowableToken.setBalance(msg.sender, assets);

        vm.prank(msg.sender);
        morpho.repay(marketParams, assets, 0, msg.sender, hex"");
    }

    function repaySharesNoRevert(uint256 shares) public {
        shares = _boundRepayShares(marketParams, msg.sender, shares);
        if (shares == 0) return;

        (,, uint256 totalBorrowAssets, uint256 totalBorrowShares) = morpho.expectedMarketBalances(marketParams);

        borrowableToken.setBalance(msg.sender, shares.toAssetsUp(totalBorrowAssets, totalBorrowShares));

        vm.prank(msg.sender);
        morpho.repay(marketParams, 0, shares, msg.sender, hex"");
    }

    function supplyCollateralNoRevert(uint256 assets) public {
        assets = _boundSupplyCollateralAssets(marketParams, msg.sender, assets);
        if (assets == 0) return;

        collateralToken.setBalance(msg.sender, assets);

        vm.prank(msg.sender);
        morpho.supplyCollateral(marketParams, assets, msg.sender, hex"");
    }

    function withdrawCollateralNoRevert(uint256 assets, address receiver) public {
        receiver = _boundAddressNotZero(receiver);

        assets = _boundWithdrawCollateralAssets(marketParams, msg.sender, assets);
        if (assets == 0) return;

        vm.prank(msg.sender);
        morpho.withdrawCollateral(marketParams, assets, msg.sender, receiver);
    }

    /* INVARIANTS */

    function invariantSupplyShares() public {
        assertEq(morpho.supplyShares(id, USER), morpho.totalSupplyShares(id));
    }

    function invariantBorrowShares() public {
        assertEq(morpho.borrowShares(id, USER), morpho.totalBorrowShares(id));
    }

    function invariantTotalSupplyGeTotalBorrow() public {
        assertGe(morpho.totalSupplyAssets(id), morpho.totalBorrowAssets(id));
    }

    function invariantMorphoBalance() public {
<<<<<<< HEAD
        assertEq(
=======
        assertGe(
>>>>>>> d3e7ba22
            borrowableToken.balanceOf(address(morpho)), morpho.totalSupplyAssets(id) - morpho.totalBorrowAssets(id)
        );
    }

    function invariantHealthyPosition() public {
        assertTrue(_isHealthy(marketParams, USER));
    }
}<|MERGE_RESOLUTION|>--- conflicted
+++ resolved
@@ -139,11 +139,7 @@
     }
 
     function invariantMorphoBalance() public {
-<<<<<<< HEAD
-        assertEq(
-=======
         assertGe(
->>>>>>> d3e7ba22
             borrowableToken.balanceOf(address(morpho)), morpho.totalSupplyAssets(id) - morpho.totalBorrowAssets(id)
         );
     }
