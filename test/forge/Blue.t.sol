--- conflicted
+++ resolved
@@ -378,29 +378,18 @@
         );
     }
 
-<<<<<<< HEAD
-    function testWithdrawAll(uint256 amountLent, uint256 amountBorrowed) public {
-=======
     function testWithdrawAll(uint256 amountLent, uint256 amountBorrowed, address receiver) public {
         vm.assume(receiver != address(blue));
->>>>>>> 783983ab
         amountLent = bound(amountLent, 1, 2 ** 64);
         amountBorrowed = bound(amountBorrowed, 1, 2 ** 64);
         vm.assume(amountLent >= amountBorrowed);
 
         borrowableAsset.setBalance(address(this), amountLent);
         blue.supply(market, amountLent, address(this), hex"");
-<<<<<<< HEAD
-        blue.withdraw(market, blue.supplyShare(id, address(this)), address(this), address(this));
-
-        assertEq(blue.supplyShare(id, address(this)), 0, "supply share");
-        assertEq(borrowableAsset.balanceOf(address(this)), amountLent, "this balance");
-=======
-        blue.withdraw(market, type(uint256).max, address(this), receiver);
+        blue.withdraw(market, blue.supplyShare(id, address(this)), address(this), receiver);
 
         assertEq(blue.supplyShare(id, address(this)), 0, "supply share");
         assertEq(borrowableAsset.balanceOf(receiver), amountLent, "receiver balance");
->>>>>>> 783983ab
         assertEq(borrowableAsset.balanceOf(address(blue)), 0, "blue balance");
     }
 
@@ -494,19 +483,11 @@
 
         vm.startPrank(BORROWER);
         blue.borrow(market, amountBorrowed, BORROWER, BORROWER);
-<<<<<<< HEAD
         blue.repay(market, blue.borrowShare(id, BORROWER), BORROWER, hex"");
         vm.stopPrank();
 
         assertEq(blue.borrowShare(id, BORROWER), 0, "borrow share");
-        assertEq(borrowableAsset.balanceOf(BORROWER), 0, "BORROWER balance");
-=======
-        blue.repay(market, type(uint256).max, BORROWER, hex"");
-        vm.stopPrank();
-
-        assertEq(blue.borrowShare(id, BORROWER), 0, "borrow share");
         assertEq(borrowableAsset.balanceOf(BORROWER), 0, "receiver balance");
->>>>>>> 783983ab
         assertEq(borrowableAsset.balanceOf(address(blue)), amountLent, "blue balance");
     }
 
@@ -543,27 +524,16 @@
         assertEq(collateralAsset.balanceOf(address(blue)), amountDeposited - amountWithdrawn, "blue balance");
     }
 
-<<<<<<< HEAD
-    function testWithdrawCollateralAll(uint256 amountDeposited) public {
-=======
     function testWithdrawCollateralAll(uint256 amountDeposited, address receiver) public {
         vm.assume(receiver != address(blue));
->>>>>>> 783983ab
         amountDeposited = bound(amountDeposited, 1, 2 ** 64);
 
         collateralAsset.setBalance(address(this), amountDeposited);
         blue.supplyCollateral(market, amountDeposited, address(this), hex"");
-<<<<<<< HEAD
-        blue.withdrawCollateral(market, blue.collateral(id, address(this)), address(this), address(this));
-
-        assertEq(blue.collateral(id, address(this)), 0, "this collateral");
-        assertEq(collateralAsset.balanceOf(address(this)), amountDeposited, "this balance");
-=======
-        blue.withdrawCollateral(market, type(uint256).max, address(this), receiver);
+        blue.withdrawCollateral(market, blue.collateral(id, address(this)), address(this), receiver);
 
         assertEq(blue.collateral(id, address(this)), 0, "this collateral");
         assertEq(collateralAsset.balanceOf(receiver), amountDeposited, "receiver balance");
->>>>>>> 783983ab
         assertEq(collateralAsset.balanceOf(address(blue)), 0, "blue balance");
     }
 
