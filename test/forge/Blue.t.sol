--- conflicted
+++ resolved
@@ -7,12 +7,7 @@
 import {SigUtils} from "./helpers/SigUtils.sol";
 
 import "src/Blue.sol";
-<<<<<<< HEAD
 import {SharesMathLib} from "src/libraries/SharesMathLib.sol";
-import {BlueLib} from "src/libraries/BlueLib.sol";
-=======
-import {SharesMath} from "src/libraries/SharesMath.sol";
->>>>>>> 165541dc
 import {
     IBlueLiquidateCallback,
     IBlueRepayCallback,
@@ -324,11 +319,7 @@
         borrowableAsset.setBalance(address(this), amount);
         blue.supply(market, amount, 0, onBehalf, hex"");
 
-<<<<<<< HEAD
-        assertEq(blue.supplyShares(id, onBehalf), amount * SharesMathLib.VIRTUAL_SHARES, "supply share");
-=======
         assertEq(blue.supplyShares(id, onBehalf), shares, "supply share");
->>>>>>> 165541dc
         assertEq(borrowableAsset.balanceOf(onBehalf), 0, "lender balance");
         assertEq(borrowableAsset.balanceOf(address(blue)), amount, "blue balance");
     }
@@ -357,23 +348,14 @@
         borrowableAsset.setBalance(address(this), amountLent);
         blue.supply(market, amountLent, 0, address(this), hex"");
 
-<<<<<<< HEAD
-        uint256 collateralAmount = amountBorrowed.wDivUp(LLTV);
-=======
-        uint256 collateralAmount = shares.toAssetsUp(blue.totalBorrow(id), blue.totalBorrowShares(id)).divWadUp(LLTV);
->>>>>>> 165541dc
+        uint256 collateralAmount = shares.toAssetsUp(blue.totalBorrow(id), blue.totalBorrowShares(id)).wDivUp(LLTV);
         collateralAsset.setBalance(address(this), collateralAmount);
         blue.supplyCollateral(market, collateralAmount, BORROWER, hex"");
 
         if (amountBorrowed > amountLent) {
             vm.prank(BORROWER);
-<<<<<<< HEAD
             vm.expectRevert(bytes(INSUFFICIENT_LIQUIDITY));
-            blue.borrow(market, amountBorrowed, BORROWER, receiver);
-=======
-            vm.expectRevert(bytes(Errors.INSUFFICIENT_LIQUIDITY));
             blue.borrow(market, amountBorrowed, 0, BORROWER, receiver);
->>>>>>> 165541dc
             return;
         }
 
@@ -392,7 +374,7 @@
         borrowableAsset.setBalance(address(this), amount);
         if (amount > 0) blue.supply(market, amount, 0, address(this), hex"");
 
-        uint256 collateralAmount = shares.toAssetsUp(blue.totalBorrow(id), blue.totalBorrowShares(id)).divWadUp(LLTV);
+        uint256 collateralAmount = shares.toAssetsUp(blue.totalBorrow(id), blue.totalBorrowShares(id)).wDivUp(LLTV);
         collateralAsset.setBalance(address(this), collateralAmount);
         if (collateralAmount > 0) blue.supplyCollateral(market, collateralAmount, BORROWER, hex"");
 
@@ -444,13 +426,8 @@
             blue.withdraw(market, 0, sharesWithdrawn, address(this), receiver);
             return;
         } else if (amountWithdrawn > totalSupplyBefore - amountBorrowed) {
-<<<<<<< HEAD
             vm.expectRevert(bytes(INSUFFICIENT_LIQUIDITY));
-            blue.withdraw(market, sharesWithdrawn, address(this), receiver);
-=======
-            vm.expectRevert(bytes(Errors.INSUFFICIENT_LIQUIDITY));
             blue.withdraw(market, 0, sharesWithdrawn, address(this), receiver);
->>>>>>> 165541dc
             return;
         }
 
@@ -627,13 +604,8 @@
         uint256 maxBorrow = amountCollateral.wMulDown(collateralPrice).wMulDown(LLTV);
 
         vm.prank(BORROWER);
-<<<<<<< HEAD
         if (maxBorrow < amountBorrowed) vm.expectRevert(bytes(INSUFFICIENT_COLLATERAL));
-        blue.borrow(market, amountBorrowed, BORROWER, BORROWER);
-=======
-        if (maxBorrow < amountBorrowed) vm.expectRevert(bytes(Errors.INSUFFICIENT_COLLATERAL));
         blue.borrow(market, amountBorrowed, 0, BORROWER, BORROWER);
->>>>>>> 165541dc
     }
 
     function testLiquidate(uint256 amountLent) public {
@@ -755,31 +727,17 @@
     function testUnknownMarket(Market memory marketFuzz) public {
         vm.assume(neq(marketFuzz, market));
 
-<<<<<<< HEAD
         vm.expectRevert(bytes(MARKET_NOT_CREATED));
-        blue.supply(marketFuzz, 1, address(this), hex"");
+        blue.supply(marketFuzz, 1, 0, address(this), hex"");
 
         vm.expectRevert(bytes(MARKET_NOT_CREATED));
-        blue.withdraw(marketFuzz, 1, address(this), address(this));
+        blue.withdraw(marketFuzz, 1, 0, address(this), address(this));
 
         vm.expectRevert(bytes(MARKET_NOT_CREATED));
-        blue.borrow(marketFuzz, 1, address(this), address(this));
+        blue.borrow(marketFuzz, 1, 0, address(this), address(this));
 
         vm.expectRevert(bytes(MARKET_NOT_CREATED));
-        blue.repay(marketFuzz, 1, address(this), hex"");
-=======
-        vm.expectRevert(bytes(Errors.MARKET_NOT_CREATED));
-        blue.supply(marketFuzz, 1, 0, address(this), hex"");
-
-        vm.expectRevert(bytes(Errors.MARKET_NOT_CREATED));
-        blue.withdraw(marketFuzz, 1, 0, address(this), address(this));
-
-        vm.expectRevert(bytes(Errors.MARKET_NOT_CREATED));
-        blue.borrow(marketFuzz, 1, 0, address(this), address(this));
-
-        vm.expectRevert(bytes(Errors.MARKET_NOT_CREATED));
         blue.repay(marketFuzz, 1, 0, address(this), hex"");
->>>>>>> 165541dc
 
         vm.expectRevert(bytes(MARKET_NOT_CREATED));
         blue.supplyCollateral(marketFuzz, 1, address(this), hex"");
@@ -792,39 +750,25 @@
     }
 
     function testInputZero() public {
-<<<<<<< HEAD
-        vm.expectRevert(bytes(ZERO_AMOUNT));
-        blue.supply(market, 0, address(this), hex"");
-
-        vm.expectRevert(bytes(ZERO_SHARES));
-        blue.withdraw(market, 0, address(this), address(this));
-
-        vm.expectRevert(bytes(ZERO_AMOUNT));
-        blue.borrow(market, 0, address(this), address(this));
-
-        vm.expectRevert(bytes(ZERO_SHARES));
-        blue.repay(market, 0, address(this), hex"");
-=======
-        vm.expectRevert(bytes(Errors.NOT_EXACTLY_ONE_ZERO));
+        vm.expectRevert(bytes(NOT_EXACTLY_ONE_ZERO));
         blue.supply(market, 0, 0, address(this), hex"");
-        vm.expectRevert(bytes(Errors.NOT_EXACTLY_ONE_ZERO));
+        vm.expectRevert(bytes(NOT_EXACTLY_ONE_ZERO));
         blue.supply(market, 1, 1, address(this), hex"");
 
-        vm.expectRevert(bytes(Errors.NOT_EXACTLY_ONE_ZERO));
+        vm.expectRevert(bytes(NOT_EXACTLY_ONE_ZERO));
         blue.withdraw(market, 0, 0, address(this), address(this));
-        vm.expectRevert(bytes(Errors.NOT_EXACTLY_ONE_ZERO));
+        vm.expectRevert(bytes(NOT_EXACTLY_ONE_ZERO));
         blue.withdraw(market, 1, 1, address(this), address(this));
 
-        vm.expectRevert(bytes(Errors.NOT_EXACTLY_ONE_ZERO));
+        vm.expectRevert(bytes(NOT_EXACTLY_ONE_ZERO));
         blue.borrow(market, 0, 0, address(this), address(this));
-        vm.expectRevert(bytes(Errors.NOT_EXACTLY_ONE_ZERO));
+        vm.expectRevert(bytes(NOT_EXACTLY_ONE_ZERO));
         blue.borrow(market, 1, 1, address(this), address(this));
 
-        vm.expectRevert(bytes(Errors.NOT_EXACTLY_ONE_ZERO));
+        vm.expectRevert(bytes(NOT_EXACTLY_ONE_ZERO));
         blue.repay(market, 0, 0, address(this), hex"");
-        vm.expectRevert(bytes(Errors.NOT_EXACTLY_ONE_ZERO));
+        vm.expectRevert(bytes(NOT_EXACTLY_ONE_ZERO));
         blue.repay(market, 1, 1, address(this), hex"");
->>>>>>> 165541dc
 
         vm.expectRevert(bytes(ZERO_AMOUNT));
         blue.supplyCollateral(market, 0, address(this), hex"");
@@ -837,31 +781,17 @@
     }
 
     function testZeroAddress() public {
-<<<<<<< HEAD
         vm.expectRevert(bytes(ZERO_ADDRESS));
-        blue.supply(market, 1, address(0), hex"");
+        blue.supply(market, 0, 1, address(0), hex"");
 
         vm.expectRevert(bytes(ZERO_ADDRESS));
-        blue.withdraw(market, 1, address(this), address(0));
+        blue.withdraw(market, 0, 1, address(this), address(0));
 
         vm.expectRevert(bytes(ZERO_ADDRESS));
-        blue.borrow(market, 1, address(this), address(0));
+        blue.borrow(market, 0, 1, address(this), address(0));
 
         vm.expectRevert(bytes(ZERO_ADDRESS));
-        blue.repay(market, 1, address(0), hex"");
-=======
-        vm.expectRevert(bytes(Errors.ZERO_ADDRESS));
-        blue.supply(market, 0, 1, address(0), hex"");
-
-        vm.expectRevert(bytes(Errors.ZERO_ADDRESS));
-        blue.withdraw(market, 0, 1, address(this), address(0));
-
-        vm.expectRevert(bytes(Errors.ZERO_ADDRESS));
-        blue.borrow(market, 0, 1, address(this), address(0));
-
-        vm.expectRevert(bytes(Errors.ZERO_ADDRESS));
         blue.repay(market, 0, 1, address(0), hex"");
->>>>>>> 165541dc
 
         vm.expectRevert(bytes(ZERO_ADDRESS));
         blue.supplyCollateral(market, 1, address(0), hex"");
@@ -893,21 +823,12 @@
 
         vm.startPrank(attacker);
 
-<<<<<<< HEAD
         vm.expectRevert(bytes(UNAUTHORIZED));
-        blue.withdraw(market, 1, address(this), address(this));
+        blue.withdraw(market, 0, 1, address(this), address(this));
         vm.expectRevert(bytes(UNAUTHORIZED));
         blue.withdrawCollateral(market, 1, address(this), address(this));
         vm.expectRevert(bytes(UNAUTHORIZED));
-        blue.borrow(market, 1, address(this), address(this));
-=======
-        vm.expectRevert(bytes(Errors.UNAUTHORIZED));
-        blue.withdraw(market, 0, 1, address(this), address(this));
-        vm.expectRevert(bytes(Errors.UNAUTHORIZED));
-        blue.withdrawCollateral(market, 1, address(this), address(this));
-        vm.expectRevert(bytes(Errors.UNAUTHORIZED));
         blue.borrow(market, 0, 1, address(this), address(this));
->>>>>>> 165541dc
 
         vm.stopPrank();
     }
@@ -1034,7 +955,7 @@
         uint256 collateralAmount = amount.wDivUp(LLTV);
         collateralAsset.setBalance(address(this), collateralAmount);
         blue.supplyCollateral(market, collateralAmount, address(this), hex"");
-        blue.borrow(market, amount.mulWadDown(LLTV), 0, address(this), address(this));
+        blue.borrow(market, amount.wMulDown(LLTV), 0, address(this), address(this));
 
         oracle.setPrice(0.5e18);
 
