--- conflicted
+++ resolved
@@ -10,12 +10,8 @@
 import {IrmMock as Irm} from "src/mocks/IrmMock.sol";
 
 contract BlueTest is Test {
-<<<<<<< HEAD
     using MarketLib for Market;
-    using MathLib for uint256;
-=======
     using FixedPointMathLib for uint256;
->>>>>>> 25a22362
 
     address private constant BORROWER = address(1234);
     address private constant LIQUIDATOR = address(5678);
