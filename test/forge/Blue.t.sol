// SPDX-License-Identifier: UNLICENSED
pragma solidity 0.8.20;

import {IERC20} from "src/interfaces/IERC20.sol";
import {IOracle} from "src/interfaces/IOracle.sol";

import "forge-std/Test.sol";
import "forge-std/console.sol";

import "src/Blue.sol";
import {ERC20Mock as ERC20} from "src/mocks/ERC20Mock.sol";
import {OracleMock as Oracle} from "src/mocks/OracleMock.sol";
import {IrmMock as Irm} from "src/mocks/IrmMock.sol";

contract BlueTest is Test {
    using FixedPointMathLib for uint256;

    address private constant BORROWER = address(1234);
    address private constant LIQUIDATOR = address(5678);
    uint256 private constant LLTV = 0.8 ether;
    address private constant OWNER = address(0xdead);

    Blue private blue;
    ERC20 private borrowableAsset;
    ERC20 private collateralAsset;
    Oracle private borrowableOracle;
    Oracle private collateralOracle;
    Irm private irm;
    Market public market;
    Id public id;

    function setUp() public {
        // Create Blue.
        blue = new Blue(OWNER);

        // List a market.
        borrowableAsset = new ERC20("borrowable", "B", 18);
        collateralAsset = new ERC20("collateral", "C", 18);
        borrowableOracle = new Oracle();
        collateralOracle = new Oracle();

        irm = new Irm(blue);
        market = Market(
            IERC20(address(borrowableAsset)),
            IERC20(address(collateralAsset)),
            borrowableOracle,
            collateralOracle,
            irm,
            LLTV
        );
        id = Id.wrap(keccak256(abi.encode(market)));

        vm.startPrank(OWNER);
        blue.enableIrm(irm);
        blue.enableLltv(LLTV);
        blue.createMarket(market);
        vm.stopPrank();

        // We set the price of the borrowable asset to zero so that borrowers
        // don't need to deposit any collateral.
        borrowableOracle.setPrice(0);
        collateralOracle.setPrice(1e18);

        borrowableAsset.approve(address(blue), type(uint256).max);
        collateralAsset.approve(address(blue), type(uint256).max);
        vm.startPrank(BORROWER);
        borrowableAsset.approve(address(blue), type(uint256).max);
        collateralAsset.approve(address(blue), type(uint256).max);
        vm.stopPrank();
        vm.startPrank(LIQUIDATOR);
        borrowableAsset.approve(address(blue), type(uint256).max);
        collateralAsset.approve(address(blue), type(uint256).max);
        vm.stopPrank();
    }

    // To move to a test utils file later.

    function netWorth(address user) internal view returns (uint256) {
        uint256 collateralAssetValue = collateralAsset.balanceOf(user).mulWadDown(collateralOracle.price());
        uint256 borrowableAssetValue = borrowableAsset.balanceOf(user).mulWadDown(borrowableOracle.price());
        return collateralAssetValue + borrowableAssetValue;
    }

    function supplyBalance(address user) internal view returns (uint256) {
        uint256 supplyShares = blue.supplyShare(id, user);
        if (supplyShares == 0) return 0;

        uint256 totalShares = blue.totalSupplyShares(id);
        uint256 totalSupply = blue.totalSupply(id);
        return supplyShares.divWadDown(totalShares).mulWadDown(totalSupply);
    }

    function borrowBalance(address user) internal view returns (uint256) {
        uint256 borrowerShares = blue.borrowShare(id, user);
        if (borrowerShares == 0) return 0;

        uint256 totalShares = blue.totalBorrowShares(id);
        uint256 totalBorrow = blue.totalBorrow(id);
        return borrowerShares.divWadUp(totalShares).mulWadUp(totalBorrow);
    }

    // Invariants

    function invariantLiquidity() public {
        assertLe(blue.totalBorrow(id), blue.totalSupply(id), "liquidity");
    }

    function invariantLltvEnabled() public {
        assertTrue(blue.isLltvEnabled(LLTV));
    }

    // Tests

    function testOwner(address newOwner) public {
        Blue blue2 = new Blue(newOwner);

        assertEq(blue2.owner(), newOwner, "owner");
    }

    function testTransferOwnership(address oldOwner, address newOwner) public {
        Blue blue2 = new Blue(oldOwner);

        vm.prank(oldOwner);
        blue2.transferOwnership(newOwner);
        assertEq(blue2.owner(), newOwner, "owner");
    }

    function testTransferOwnershipWhenNotOwner(address attacker, address newOwner) public {
        vm.assume(attacker != OWNER);

        Blue blue2 = new Blue(OWNER);

        vm.prank(attacker);
        vm.expectRevert("not owner");
        blue2.transferOwnership(newOwner);
    }

    function testEnableIrmWhenNotOwner(address attacker, IIrm newIrm) public {
        vm.assume(attacker != blue.owner());

        vm.prank(attacker);
        vm.expectRevert("not owner");
        blue.enableIrm(newIrm);
    }

    function testEnableIrm(IIrm newIrm) public {
        vm.prank(OWNER);
        blue.enableIrm(newIrm);

        assertTrue(blue.isIrmEnabled(newIrm));
    }

    function testCreateMarketWithEnabledIrm(Market memory marketFuzz) public {
        marketFuzz.lltv = LLTV;

        vm.startPrank(OWNER);
        blue.enableIrm(marketFuzz.irm);
        blue.createMarket(marketFuzz);
        vm.stopPrank();
    }

    function testCreateMarketWithNotEnabledIrm(Market memory marketFuzz) public {
        vm.assume(marketFuzz.irm != irm);

        vm.prank(OWNER);
        vm.expectRevert("IRM not enabled");
        blue.createMarket(marketFuzz);
    }

    function testEnableLltvWhenNotOwner(address attacker, uint256 newLltv) public {
        vm.assume(attacker != OWNER);

        vm.prank(attacker);
        vm.expectRevert("not owner");
        blue.enableLltv(newLltv);
    }

    function testEnableLltv(uint256 newLltv) public {
        newLltv = bound(newLltv, 0, WAD - 1);

        vm.prank(OWNER);
        blue.enableLltv(newLltv);

        assertTrue(blue.isLltvEnabled(newLltv));
    }

    function testEnableLltvShouldFailWhenLltvTooHigh(uint256 newLltv) public {
        newLltv = bound(newLltv, WAD, type(uint256).max);

        vm.prank(OWNER);
        vm.expectRevert("LLTV too high");
        blue.enableLltv(newLltv);
    }

    function testCreateMarketWithNotEnabledLltv(Market memory marketFuzz) public {
        vm.assume(marketFuzz.lltv != LLTV);
        marketFuzz.irm = irm;

        vm.prank(OWNER);
        vm.expectRevert("LLTV not enabled");
        blue.createMarket(marketFuzz);
    }

    function testSupply(uint256 amount) public {
        amount = bound(amount, 1, 2 ** 64);

        borrowableAsset.setBalance(address(this), amount);
        blue.supply(market, amount);

        assertEq(blue.supplyShare(id, address(this)), amount * SharesMath.VIRTUAL_SHARES, "supply share");
        assertEq(borrowableAsset.balanceOf(address(this)), 0, "lender balance");
        assertEq(borrowableAsset.balanceOf(address(blue)), amount, "blue balance");
    }

    function testBorrow(uint256 amountLent, uint256 amountBorrowed) public {
        amountLent = bound(amountLent, 1, 2 ** 64);
        amountBorrowed = bound(amountBorrowed, 1, 2 ** 64);

        borrowableAsset.setBalance(address(this), amountLent);
        blue.supply(market, amountLent);

        if (amountBorrowed == 0) {
            blue.borrow(market, amountBorrowed, address(this));
            return;
        }

        if (amountBorrowed > amountLent) {
            vm.prank(BORROWER);
            vm.expectRevert("not enough liquidity");
            blue.borrow(market, amountBorrowed, BORROWER);
            return;
        }

        vm.prank(BORROWER);
        blue.borrow(market, amountBorrowed, BORROWER);

        assertEq(blue.borrowShare(id, BORROWER), amountBorrowed * SharesMath.VIRTUAL_SHARES, "borrow share");
        assertEq(borrowableAsset.balanceOf(BORROWER), amountBorrowed, "BORROWER balance");
        assertEq(borrowableAsset.balanceOf(address(blue)), amountLent - amountBorrowed, "blue balance");
    }

    function testWithdraw(uint256 amountLent, uint256 amountWithdrawn, uint256 amountBorrowed) public {
        amountLent = bound(amountLent, 1, 2 ** 64);
        amountWithdrawn = bound(amountWithdrawn, 1, 2 ** 64);
        amountBorrowed = bound(amountBorrowed, 1, 2 ** 64);
        vm.assume(amountLent >= amountBorrowed);

        borrowableAsset.setBalance(address(this), amountLent);
        blue.supply(market, amountLent);

        vm.prank(BORROWER);
        blue.borrow(market, amountBorrowed, BORROWER);

        if (amountWithdrawn > amountLent - amountBorrowed) {
            if (amountWithdrawn > amountLent) {
                vm.expectRevert();
            } else {
                vm.expectRevert("not enough liquidity");
            }
            blue.withdraw(market, amountWithdrawn, address(this));
            return;
        }

        blue.withdraw(market, amountWithdrawn, address(this));

        assertApproxEqAbs(
            blue.supplyShare(id, address(this)),
            (amountLent - amountWithdrawn) * SharesMath.VIRTUAL_SHARES,
            100,
            "supply share"
        );
        assertEq(borrowableAsset.balanceOf(address(this)), amountWithdrawn, "this balance");
        assertEq(
            borrowableAsset.balanceOf(address(blue)), amountLent - amountBorrowed - amountWithdrawn, "blue balance"
        );
    }

    function testCollateralRequirements(
        uint256 amountCollateral,
        uint256 amountBorrowed,
        uint256 priceCollateral,
        uint256 priceBorrowable
    ) public {
        amountBorrowed = bound(amountBorrowed, 1, 2 ** 64);
        priceBorrowable = bound(priceBorrowable, 0, 2 ** 64);
        amountCollateral = bound(amountCollateral, 1, 2 ** 64);
        priceCollateral = bound(priceCollateral, 0, 2 ** 64);

        borrowableOracle.setPrice(priceBorrowable);
        collateralOracle.setPrice(priceCollateral);

        borrowableAsset.setBalance(address(this), amountBorrowed);
        collateralAsset.setBalance(BORROWER, amountCollateral);

        blue.supply(market, amountBorrowed);

        vm.prank(BORROWER);
        blue.supplyCollateral(market, amountCollateral);

        uint256 collateralValue = amountCollateral.mulWadDown(priceCollateral);
        uint256 borrowValue = amountBorrowed.mulWadUp(priceBorrowable);
        if (borrowValue == 0 || (collateralValue > 0 && borrowValue <= collateralValue.mulWadDown(LLTV))) {
            vm.prank(BORROWER);
            blue.borrow(market, amountBorrowed, BORROWER);
        } else {
            vm.prank(BORROWER);
            vm.expectRevert("not enough collateral");
            blue.borrow(market, amountBorrowed, BORROWER);
        }
    }

    function testRepay(uint256 amountLent, uint256 amountBorrowed, uint256 amountRepaid) public {
        amountLent = bound(amountLent, 1, 2 ** 64);
        amountBorrowed = bound(amountBorrowed, 1, amountLent);
        amountRepaid = bound(amountRepaid, 1, amountBorrowed);

        borrowableAsset.setBalance(address(this), amountLent);
        blue.supply(market, amountLent);

        vm.startPrank(BORROWER);
        blue.borrow(market, amountBorrowed, BORROWER);
        blue.repay(market, amountRepaid);
        vm.stopPrank();

        assertApproxEqAbs(
            blue.borrowShare(id, BORROWER),
            (amountBorrowed - amountRepaid) * SharesMath.VIRTUAL_SHARES,
            100,
            "borrow share"
        );
        assertEq(borrowableAsset.balanceOf(BORROWER), amountBorrowed - amountRepaid, "BORROWER balance");
        assertEq(borrowableAsset.balanceOf(address(blue)), amountLent - amountBorrowed + amountRepaid, "blue balance");
    }

    function testSupplyCollateral(uint256 amount) public {
        amount = bound(amount, 1, 2 ** 64);

        collateralAsset.setBalance(address(this), amount);
        blue.supplyCollateral(market, amount);

        assertEq(blue.collateral(id, address(this)), amount, "collateral");
        assertEq(collateralAsset.balanceOf(address(this)), 0, "this balance");
        assertEq(collateralAsset.balanceOf(address(blue)), amount, "blue balance");
    }

    function testWithdrawCollateral(uint256 amountDeposited, uint256 amountWithdrawn) public {
        amountDeposited = bound(amountDeposited, 1, 2 ** 64);
        amountWithdrawn = bound(amountWithdrawn, 1, 2 ** 64);

        collateralAsset.setBalance(address(this), amountDeposited);
        blue.supplyCollateral(market, amountDeposited);

        if (amountWithdrawn > amountDeposited) {
            vm.expectRevert(stdError.arithmeticError);
            blue.withdrawCollateral(market, amountWithdrawn, address(this));
            return;
        }

        blue.withdrawCollateral(market, amountWithdrawn, address(this));

        assertEq(blue.collateral(id, address(this)), amountDeposited - amountWithdrawn, "this collateral");
        assertEq(collateralAsset.balanceOf(address(this)), amountWithdrawn, "this balance");
        assertEq(collateralAsset.balanceOf(address(blue)), amountDeposited - amountWithdrawn, "blue balance");
    }

    function testLiquidate(uint256 amountLent) public {
        borrowableOracle.setPrice(1e18);
        amountLent = bound(amountLent, 1000, 2 ** 64);

        uint256 amountCollateral = amountLent;
        uint256 borrowingPower = amountCollateral.mulWadDown(LLTV);
        uint256 amountBorrowed = borrowingPower.mulWadDown(0.8e18);
        uint256 toSeize = amountCollateral.mulWadDown(LLTV);
        uint256 incentive = WAD + ALPHA.mulWadDown(WAD.divWadDown(LLTV) - WAD);

        borrowableAsset.setBalance(address(this), amountLent);
        collateralAsset.setBalance(BORROWER, amountCollateral);
        borrowableAsset.setBalance(LIQUIDATOR, amountBorrowed);

        // Supply
        blue.supply(market, amountLent);

        // Borrow
        vm.startPrank(BORROWER);
        blue.supplyCollateral(market, amountCollateral);
        blue.borrow(market, amountBorrowed, BORROWER);
        vm.stopPrank();

        // Price change
        borrowableOracle.setPrice(2e18);

        uint256 liquidatorNetWorthBefore = netWorth(LIQUIDATOR);

        // Liquidate
        vm.prank(LIQUIDATOR);
        blue.liquidate(market, BORROWER, toSeize);

        uint256 liquidatorNetWorthAfter = netWorth(LIQUIDATOR);

        uint256 expectedRepaid =
            toSeize.mulWadUp(collateralOracle.price()).divWadUp(incentive).divWadUp(borrowableOracle.price());
        uint256 expectedNetWorthAfter = liquidatorNetWorthBefore + toSeize.mulWadDown(collateralOracle.price())
            - expectedRepaid.mulWadDown(borrowableOracle.price());
        assertEq(liquidatorNetWorthAfter, expectedNetWorthAfter, "LIQUIDATOR net worth");
        assertApproxEqAbs(borrowBalance(BORROWER), amountBorrowed - expectedRepaid, 100, "BORROWER balance");
        assertEq(blue.collateral(id, BORROWER), amountCollateral - toSeize, "BORROWER collateral");
    }

    function testRealizeBadDebt(uint256 amountLent) public {
        borrowableOracle.setPrice(1e18);
        amountLent = bound(amountLent, 1000, 2 ** 64);

        uint256 amountCollateral = amountLent;
        uint256 borrowingPower = amountCollateral.mulWadDown(LLTV);
        uint256 amountBorrowed = borrowingPower.mulWadDown(0.8e18);
        uint256 toSeize = amountCollateral;
        uint256 incentive = WAD + ALPHA.mulWadDown(WAD.divWadDown(market.lltv) - WAD);

        borrowableAsset.setBalance(address(this), amountLent);
        collateralAsset.setBalance(BORROWER, amountCollateral);
        borrowableAsset.setBalance(LIQUIDATOR, amountBorrowed);

        // Supply
        blue.supply(market, amountLent);

        // Borrow
        vm.startPrank(BORROWER);
        blue.supplyCollateral(market, amountCollateral);
        blue.borrow(market, amountBorrowed, BORROWER);
        vm.stopPrank();

        // Price change
        borrowableOracle.setPrice(100e18);

        uint256 liquidatorNetWorthBefore = netWorth(LIQUIDATOR);

        // Liquidate
        vm.prank(LIQUIDATOR);
        blue.liquidate(market, BORROWER, toSeize);

        uint256 liquidatorNetWorthAfter = netWorth(LIQUIDATOR);

        uint256 expectedRepaid =
            toSeize.mulWadUp(collateralOracle.price()).divWadUp(incentive).divWadUp(borrowableOracle.price());
        uint256 expectedNetWorthAfter = liquidatorNetWorthBefore + toSeize.mulWadDown(collateralOracle.price())
            - expectedRepaid.mulWadDown(borrowableOracle.price());
        assertEq(liquidatorNetWorthAfter, expectedNetWorthAfter, "LIQUIDATOR net worth");
        assertEq(borrowBalance(BORROWER), 0, "BORROWER balance");
        assertEq(blue.collateral(id, BORROWER), 0, "BORROWER collateral");
        uint256 expectedBadDebt = amountBorrowed - expectedRepaid;
        assertGt(expectedBadDebt, 0, "bad debt");
        assertApproxEqAbs(supplyBalance(address(this)), amountLent - expectedBadDebt, 10, "lender supply balance");
        assertApproxEqAbs(blue.totalBorrow(id), 0, 10, "total borrow");
    }

    function testTwoUsersSupply(uint256 firstAmount, uint256 secondAmount) public {
        firstAmount = bound(firstAmount, 1, 2 ** 64);
        secondAmount = bound(secondAmount, 1, 2 ** 64);

        borrowableAsset.setBalance(address(this), firstAmount);
        blue.supply(market, firstAmount);

        borrowableAsset.setBalance(BORROWER, secondAmount);
        vm.prank(BORROWER);
        blue.supply(market, secondAmount);

        assertApproxEqAbs(supplyBalance(address(this)), firstAmount, 100, "same balance first user");
        assertEq(
            blue.supplyShare(id, address(this)), firstAmount * SharesMath.VIRTUAL_SHARES, "expected shares first user"
        );
        assertApproxEqAbs(supplyBalance(BORROWER), secondAmount, 100, "same balance second user");
        assertApproxEqAbs(
            blue.supplyShare(id, BORROWER), secondAmount * SharesMath.VIRTUAL_SHARES, 100, "expected shares second user"
        );
    }

    function testUnknownMarket(Market memory marketFuzz) public {
        vm.assume(neq(marketFuzz, market));

        vm.expectRevert("unknown market");
        blue.supply(marketFuzz, 1);

        vm.expectRevert("unknown market");
        blue.withdraw(marketFuzz, 1, address(this));

        vm.expectRevert("unknown market");
        blue.borrow(marketFuzz, 1, address(this));

        vm.expectRevert("unknown market");
        blue.repay(marketFuzz, 1);

        vm.expectRevert("unknown market");
        blue.supplyCollateral(marketFuzz, 1);

        vm.expectRevert("unknown market");
        blue.withdrawCollateral(marketFuzz, 1, address(this));

        vm.expectRevert("unknown market");
        blue.liquidate(marketFuzz, address(0), 1);
    }

    function testAmountZero() public {
        vm.expectRevert("zero amount");
        blue.supply(market, 0);

        vm.expectRevert("zero amount");
        blue.withdraw(market, 0, address(this));

        vm.expectRevert("zero amount");
        blue.borrow(market, 0, address(this));

        vm.expectRevert("zero amount");
        blue.repay(market, 0);

        vm.expectRevert("zero amount");
        blue.supplyCollateral(market, 0);

        vm.expectRevert("zero amount");
        blue.withdrawCollateral(market, 0, address(this));

        vm.expectRevert("zero amount");
        blue.liquidate(market, address(0), 0);
    }

    function testEmptyMarket(uint256 amount) public {
        amount = bound(amount, 1, type(uint256).max / SharesMath.VIRTUAL_SHARES);

<<<<<<< HEAD
        vm.expectRevert(stdError.arithmeticError);
        blue.withdraw(market, amount);
=======
        vm.expectRevert(stdError.divisionError);
        blue.withdraw(market, amount, address(this));
>>>>>>> 4063fc96

        vm.expectRevert(stdError.arithmeticError);
        blue.repay(market, amount);

        vm.expectRevert(stdError.arithmeticError);
        blue.withdrawCollateral(market, amount, address(this));
    }
}

function neq(Market memory a, Market memory b) pure returns (bool) {
    return a.borrowableAsset != b.borrowableAsset || a.collateralAsset != b.collateralAsset
        || a.borrowableOracle != b.borrowableOracle || a.collateralOracle != b.collateralOracle || a.lltv != b.lltv
        || a.irm != b.irm;
}<|MERGE_RESOLUTION|>--- conflicted
+++ resolved
@@ -525,13 +525,8 @@
     function testEmptyMarket(uint256 amount) public {
         amount = bound(amount, 1, type(uint256).max / SharesMath.VIRTUAL_SHARES);
 
-<<<<<<< HEAD
         vm.expectRevert(stdError.arithmeticError);
-        blue.withdraw(market, amount);
-=======
-        vm.expectRevert(stdError.divisionError);
         blue.withdraw(market, amount, address(this));
->>>>>>> 4063fc96
 
         vm.expectRevert(stdError.arithmeticError);
         blue.repay(market, amount);
