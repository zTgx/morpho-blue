--- conflicted
+++ resolved
@@ -528,13 +528,8 @@
         vm.expectRevert(stdError.arithmeticError);
         blue.withdraw(market, amount, address(this));
 
-<<<<<<< HEAD
         vm.expectRevert(stdError.arithmeticError);
-        blue.repay(market, amount);
-=======
-        vm.expectRevert(stdError.divisionError);
         blue.repay(market, amount, address(this));
->>>>>>> 16d7dfbb
 
         vm.expectRevert(stdError.arithmeticError);
         blue.withdrawCollateral(market, amount, address(this));
