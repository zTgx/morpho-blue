// SPDX-License-Identifier: UNLICENSED
pragma solidity ^0.8.0;

import "../BaseTest.sol";

contract MorphoBalancesLibTest is BaseTest {
    using MathLib for uint256;
    using MorphoLib for Morpho;
    using SharesMathLib for uint256;
    using MorphoBalancesLib for Morpho;

    function testVirtualAccrueInterest(uint256 amountSupplied, uint256 amountBorrowed, uint256 timeElapsed, uint256 fee)
        public
    {
        _generatePendingInterest(amountSupplied, amountBorrowed, timeElapsed, fee);

        (
            uint256 virtualTotalSupply,
            uint256 virtualTotalBorrow,
            uint256 virtualTotalSupplyShares,
            uint256 virtualTotalBorrowShares
        ) = morpho.expectedMarketBalances(marketParams);

        _accrueInterest();

        assertEq(virtualTotalSupply, morpho.totalSupplyAssets(id), "total supply");
        assertEq(virtualTotalBorrow, morpho.totalBorrowAssets(id), "total borrow");
        assertEq(virtualTotalSupplyShares, morpho.totalSupplyShares(id), "total supply shares");
        assertEq(virtualTotalBorrowShares, morpho.totalBorrowShares(id), "total borrow shares");
    }

    function testExpectedTotalSupply(uint256 amountSupplied, uint256 amountBorrowed, uint256 timeElapsed, uint256 fee)
        public
    {
        _generatePendingInterest(amountSupplied, amountBorrowed, timeElapsed, fee);

        uint256 expectedTotalSupply = morpho.expectedTotalSupply(marketParams);

        _accrueInterest();

        assertEq(expectedTotalSupply, morpho.totalSupplyAssets(id));
    }

    function testExpectedTotalBorrow(uint256 amountSupplied, uint256 amountBorrowed, uint256 timeElapsed, uint256 fee)
        public
    {
        _generatePendingInterest(amountSupplied, amountBorrowed, timeElapsed, fee);

        uint256 expectedTotalBorrow = morpho.expectedTotalBorrow(marketParams);

        _accrueInterest();

        assertEq(expectedTotalBorrow, morpho.totalBorrowAssets(id));
    }

    function testExpectedTotalSupplyShares(
        uint256 amountSupplied,
        uint256 amountBorrowed,
        uint256 timeElapsed,
        uint256 fee
    ) public {
        _generatePendingInterest(amountSupplied, amountBorrowed, timeElapsed, fee);

        uint256 expectedTotalSupplyShares = morpho.expectedTotalSupplyShares(marketParams);

        _accrueInterest();

        assertEq(expectedTotalSupplyShares, morpho.totalSupplyShares(id));
    }

    function testExpectedSupplyBalance(uint256 amountSupplied, uint256 amountBorrowed, uint256 timeElapsed, uint256 fee)
        internal
    {
        _generatePendingInterest(amountSupplied, amountBorrowed, timeElapsed, fee);

        uint256 expectedSupplyBalance = morpho.expectedSupplyBalance(marketParams, address(this));

        _accrueInterest();

        uint256 actualSupplyBalance = morpho.supplyShares(id, address(this)).toAssetsDown(
            morpho.totalSupplyAssets(id), morpho.totalSupplyShares(id)
        );

        assertEq(expectedSupplyBalance, actualSupplyBalance);
    }

    function testExpectedBorrowBalance(uint256 amountSupplied, uint256 amountBorrowed, uint256 timeElapsed, uint256 fee)
        internal
    {
        _generatePendingInterest(amountSupplied, amountBorrowed, timeElapsed, fee);

        uint256 expectedBorrowBalance = morpho.expectedBorrowBalance(marketParams, address(this));

        _accrueInterest();

        uint256 actualBorrowBalance = morpho.borrowShares(id, address(this)).toAssetsUp(
            morpho.totalBorrowAssets(id), morpho.totalBorrowShares(id)
        );

        assertEq(expectedBorrowBalance, actualBorrowBalance);
    }

    function _generatePendingInterest(uint256 amountSupplied, uint256 amountBorrowed, uint256 timeElapsed, uint256 fee)
        internal
    {
        amountSupplied = bound(amountSupplied, 0, MAX_TEST_AMOUNT);
        amountBorrowed = bound(amountBorrowed, 0, amountSupplied);
        timeElapsed = uint32(bound(timeElapsed, 0, 1e8));
        fee = bound(fee, 0, MAX_FEE);

        // Set fee parameters.
        vm.startPrank(OWNER);
        morpho.setFeeRecipient(OWNER);
<<<<<<< HEAD
        morpho.setFee(marketParams, fee);
=======
        if (fee != morpho.fee(id)) morpho.setFee(market, fee);
>>>>>>> c9dfd04f
        vm.stopPrank();

        if (amountSupplied > 0) {
            borrowableToken.setBalance(address(this), amountSupplied);
            morpho.supply(marketParams, amountSupplied, 0, address(this), hex"");

            if (amountBorrowed > 0) {
                uint256 collateralPrice = IOracle(marketParams.oracle).price();
                collateralToken.setBalance(
                    BORROWER, amountBorrowed.wDivUp(LLTV).mulDivUp(ORACLE_PRICE_SCALE, collateralPrice)
                );

                vm.startPrank(BORROWER);
                morpho.supplyCollateral(
                    marketParams,
                    amountBorrowed.wDivUp(LLTV).mulDivUp(ORACLE_PRICE_SCALE, collateralPrice),
                    BORROWER,
                    hex""
                );
                morpho.borrow(marketParams, amountBorrowed, 0, BORROWER, BORROWER);
                vm.stopPrank();
            }
        }

        // New block.
        vm.roll(block.number + 1);
        vm.warp(block.timestamp + timeElapsed);
    }
}<|MERGE_RESOLUTION|>--- conflicted
+++ resolved
@@ -111,11 +111,7 @@
         // Set fee parameters.
         vm.startPrank(OWNER);
         morpho.setFeeRecipient(OWNER);
-<<<<<<< HEAD
-        morpho.setFee(marketParams, fee);
-=======
-        if (fee != morpho.fee(id)) morpho.setFee(market, fee);
->>>>>>> c9dfd04f
+        if (fee != morpho.fee(id)) morpho.setFee(marketParams, fee);
         vm.stopPrank();
 
         if (amountSupplied > 0) {
