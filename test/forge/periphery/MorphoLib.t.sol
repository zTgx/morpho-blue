// SPDX-License-Identifier: UNLICENSED
pragma solidity ^0.8.0;

import {MorphoBalancesLib} from "src/libraries/periphery/MorphoBalancesLib.sol";

import "../BaseTest.sol";

contract MorphoLibTest is BaseTest {
    using MathLib for uint256;
    using MorphoLib for Morpho;

    function _testMorphoLibCommon(uint256 amountSupplied, uint256 amountBorrowed, uint256 timestamp, uint256 fee)
        private
    {
        // Prepare storage layout with non empty values.

        amountSupplied = bound(amountSupplied, 2, MAX_TEST_AMOUNT);
        amountBorrowed = bound(amountBorrowed, 1, amountSupplied);
        timestamp = bound(timestamp, block.timestamp, type(uint32).max);
        fee = bound(fee, 0, MAX_FEE);

        // Set fee parameters.
<<<<<<< HEAD
        vm.prank(OWNER);
        morpho.setFee(marketParams, fee);
=======
        if (fee != morpho.fee(id)) {
            vm.prank(OWNER);
            morpho.setFee(market, fee);
        }
>>>>>>> c9dfd04f

        // Set timestamp.
        vm.warp(timestamp);

        borrowableToken.setBalance(address(this), amountSupplied);
        morpho.supply(marketParams, amountSupplied, 0, address(this), hex"");

        uint256 collateralPrice = IOracle(marketParams.oracle).price();
        collateralToken.setBalance(BORROWER, amountBorrowed.wDivUp(LLTV).mulDivUp(ORACLE_PRICE_SCALE, collateralPrice));

        vm.startPrank(BORROWER);
        morpho.supplyCollateral(
            marketParams, amountBorrowed.wDivUp(LLTV).mulDivUp(ORACLE_PRICE_SCALE, collateralPrice), BORROWER, hex""
        );
        morpho.borrow(marketParams, amountBorrowed, 0, BORROWER, BORROWER);
        vm.stopPrank();
    }

    function testSupplyShares(uint256 amountSupplied, uint256 amountBorrowed, uint256 timestamp, uint256 fee) public {
        _testMorphoLibCommon(amountSupplied, amountBorrowed, timestamp, fee);

        (uint256 expectedSupplyShares,,) = morpho.user(id, address(this));
        assertEq(morpho.supplyShares(id, address(this)), expectedSupplyShares);
    }

    function testBorrowShares(uint256 amountSupplied, uint256 amountBorrowed, uint256 timestamp, uint256 fee) public {
        _testMorphoLibCommon(amountSupplied, amountBorrowed, timestamp, fee);

        (, uint256 expectedBorrowShares,) = morpho.user(id, BORROWER);
        assertEq(morpho.borrowShares(id, BORROWER), expectedBorrowShares);
    }

    function testCollateral(uint256 amountSupplied, uint256 amountBorrowed, uint256 timestamp, uint256 fee) public {
        _testMorphoLibCommon(amountSupplied, amountBorrowed, timestamp, fee);

        (,, uint256 expectedCollateral) = morpho.user(id, BORROWER);
        assertEq(morpho.collateral(id, BORROWER), expectedCollateral);
    }

    function testTotalSupplyAssets(uint256 amountSupplied, uint256 amountBorrowed, uint256 timestamp, uint256 fee)
        public
    {
        _testMorphoLibCommon(amountSupplied, amountBorrowed, timestamp, fee);

        (uint256 expectedTotalSupplyAssets,,,,,) = morpho.market(id);
        assertEq(morpho.totalSupplyAssets(id), expectedTotalSupplyAssets);
    }

    function testTotalSupplyShares(uint256 amountSupplied, uint256 amountBorrowed, uint256 timestamp, uint256 fee)
        public
    {
        _testMorphoLibCommon(amountSupplied, amountBorrowed, timestamp, fee);

        (, uint256 expectedTotalSupplyShares,,,,) = morpho.market(id);
        assertEq(morpho.totalSupplyShares(id), expectedTotalSupplyShares);
    }

    function testTotalBorrowAssets(uint256 amountSupplied, uint256 amountBorrowed, uint256 timestamp, uint256 fee)
        public
    {
        _testMorphoLibCommon(amountSupplied, amountBorrowed, timestamp, fee);

        (,, uint256 expectedTotalBorrowAssets,,,) = morpho.market(id);
        assertEq(morpho.totalBorrowAssets(id), expectedTotalBorrowAssets);
    }

    function testTotalBorrowShares(uint256 amountSupplied, uint256 amountBorrowed, uint256 timestamp, uint256 fee)
        public
    {
        _testMorphoLibCommon(amountSupplied, amountBorrowed, timestamp, fee);

        (,,, uint256 expectedTotalBorrowShares,,) = morpho.market(id);
        assertEq(morpho.totalBorrowShares(id), expectedTotalBorrowShares);
    }

    function testLastUpdate(uint256 amountSupplied, uint256 amountBorrowed, uint256 timestamp, uint256 fee) public {
        _testMorphoLibCommon(amountSupplied, amountBorrowed, timestamp, fee);

        (,,,, uint256 expectedLastUpdate,) = morpho.market(id);
        assertEq(morpho.lastUpdate(id), expectedLastUpdate);
    }

    function testFee(uint256 amountSupplied, uint256 amountBorrowed, uint256 timestamp, uint256 fee) public {
        _testMorphoLibCommon(amountSupplied, amountBorrowed, timestamp, fee);

        (,,,,, uint256 expectedFee) = morpho.market(id);
        assertEq(morpho.fee(id), expectedFee);
    }
}<|MERGE_RESOLUTION|>--- conflicted
+++ resolved
@@ -20,15 +20,10 @@
         fee = bound(fee, 0, MAX_FEE);
 
         // Set fee parameters.
-<<<<<<< HEAD
-        vm.prank(OWNER);
-        morpho.setFee(marketParams, fee);
-=======
         if (fee != morpho.fee(id)) {
             vm.prank(OWNER);
-            morpho.setFee(market, fee);
+            morpho.setFee(marketParams, fee);
         }
->>>>>>> c9dfd04f
 
         // Set timestamp.
         vm.warp(timestamp);
