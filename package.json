--- conflicted
+++ resolved
@@ -14,21 +14,12 @@
   "devDependencies": {
     "@commitlint/cli": "^17.7.1",
     "@commitlint/config-conventional": "^17.7.0",
-<<<<<<< HEAD
     "@nomicfoundation/hardhat-chai-matchers": "^2.0.2",
     "@nomicfoundation/hardhat-ethers": "^3.0.4",
     "@nomicfoundation/hardhat-foundry": "^1.0.3",
     "@nomicfoundation/hardhat-network-helpers": "^1.0.8",
     "@trivago/prettier-plugin-sort-imports": "^4.2.0",
     "@typechain/ethers-v6": "^0.5.0",
-=======
-    "@nomicfoundation/hardhat-chai-matchers": "^1.0.6",
-    "@nomicfoundation/hardhat-foundry": "^1.0.3",
-    "@nomicfoundation/hardhat-network-helpers": "^1.0.8",
-    "@nomiclabs/hardhat-ethers": "^2.2.3",
-    "@trivago/prettier-plugin-sort-imports": "^4.2.0",
-    "@typechain/ethers-v5": "^11.1.1",
->>>>>>> 0bc336a6
     "@typechain/hardhat": "^9.0.0",
     "@types/chai": "^4.3.5",
     "@types/lodash": "^4.14.197",
