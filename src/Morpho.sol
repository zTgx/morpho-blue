// SPDX-License-Identifier: UNLICENSED
pragma solidity 0.8.21;

import {Id, IMorpho, Market, Authorization, Signature} from "./interfaces/IMorpho.sol";
import {
    IMorphoLiquidateCallback,
    IMorphoRepayCallback,
    IMorphoSupplyCallback,
    IMorphoSupplyCollateralCallback,
    IMorphoFlashLoanCallback
} from "./interfaces/IMorphoCallbacks.sol";
import {IIrm} from "./interfaces/IIrm.sol";
import {IERC20} from "./interfaces/IERC20.sol";
import {IOracle} from "./interfaces/IOracle.sol";

import {UtilsLib} from "./libraries/UtilsLib.sol";
import {EventsLib} from "./libraries/EventsLib.sol";
import {ErrorsLib} from "./libraries/ErrorsLib.sol";
import {MarketLib} from "./libraries/MarketLib.sol";
import {MathLib, WAD} from "./libraries/MathLib.sol";
import {SharesMathLib} from "./libraries/SharesMathLib.sol";
import {SafeTransferLib} from "./libraries/SafeTransferLib.sol";

/// @dev The maximum fee a market can have (25%).
uint256 constant MAX_FEE = 0.25e18;
/// @dev Oracle price scale.
uint256 constant ORACLE_PRICE_SCALE = 1e36;
/// @dev Liquidation cursor.
uint256 constant LIQUIDATION_CURSOR = 0.3e18;
/// @dev Max liquidation incentive factor.
uint256 constant MAX_LIQUIDATION_INCENTIVE_FACTOR = 1.15e18;
/// @dev The EIP-712 typeHash for EIP712Domain.
bytes32 constant DOMAIN_TYPEHASH = keccak256("EIP712Domain(string name,uint256 chainId,address verifyingContract)");
/// @dev The EIP-712 typeHash for Authorization.
bytes32 constant AUTHORIZATION_TYPEHASH =
    keccak256("Authorization(address authorizer,address authorized,bool isAuthorized,uint256 nonce,uint256 deadline)");

/// @title Morpho
/// @author Morpho Labs
/// @custom:contact security@morpho.xyz
/// @notice The Morpho contract.
contract Morpho is IMorpho {
    using MathLib for uint256;
    using MarketLib for Market;
    using SharesMathLib for uint256;
    using SafeTransferLib for IERC20;

    /* IMMUTABLES */

    /// @inheritdoc IMorpho
    bytes32 public immutable DOMAIN_SEPARATOR;

    /* STORAGE */

    /// @inheritdoc IMorpho
    address public owner;
    /// @inheritdoc IMorpho
    address public feeRecipient;
    /// @inheritdoc IMorpho
    mapping(Id => mapping(address => uint256)) public supplyShares;
    /// @inheritdoc IMorpho
    mapping(Id => mapping(address => uint256)) public borrowShares;
    /// @inheritdoc IMorpho
    mapping(Id => mapping(address => uint256)) public collateral;
    /// @inheritdoc IMorpho
    mapping(Id => uint256) public totalSupply;
    /// @inheritdoc IMorpho
    mapping(Id => uint256) public totalSupplyShares;
    /// @inheritdoc IMorpho
    mapping(Id => uint256) public totalBorrow;
    /// @inheritdoc IMorpho
    mapping(Id => uint256) public totalBorrowShares;
    /// @inheritdoc IMorpho
    mapping(Id => uint256) public lastUpdate;
    /// @inheritdoc IMorpho
    mapping(Id => uint256) public fee;
    /// @inheritdoc IMorpho
    mapping(address => bool) public isIrmEnabled;
    /// @inheritdoc IMorpho
    mapping(uint256 => bool) public isLltvEnabled;
    /// @inheritdoc IMorpho
    mapping(address => mapping(address => bool)) public isAuthorized;
    /// @inheritdoc IMorpho
    mapping(address => uint256) public nonce;
    /// @inheritdoc IMorpho
    mapping(Id => Market) public idToMarket;

    /* CONSTRUCTOR */

    /// @notice Initializes the contract.
    /// @param newOwner The new owner of the contract.
    constructor(address newOwner) {
        owner = newOwner;

        DOMAIN_SEPARATOR = keccak256(abi.encode(DOMAIN_TYPEHASH, keccak256("Morpho"), block.chainid, address(this)));
    }

    /* MODIFIERS */

    /// @notice Reverts if the caller is not the owner.
    modifier onlyOwner() {
        require(msg.sender == owner, ErrorsLib.NOT_OWNER);
        _;
    }

    /* ONLY OWNER FUNCTIONS */

    /// @inheritdoc IMorpho
    function setOwner(address newOwner) external onlyOwner {
        owner = newOwner;

        emit EventsLib.SetOwner(newOwner);
    }

    /// @inheritdoc IMorpho
    function enableIrm(address irm) external onlyOwner {
        isIrmEnabled[irm] = true;

        emit EventsLib.EnableIrm(address(irm));
    }

    /// @inheritdoc IMorpho
    function enableLltv(uint256 lltv) external onlyOwner {
        require(lltv < WAD, ErrorsLib.LLTV_TOO_HIGH);
        isLltvEnabled[lltv] = true;

        emit EventsLib.EnableLltv(lltv);
    }

    /// @inheritdoc IMorpho
    function setFee(Market memory market, uint256 newFee) external onlyOwner {
        Id id = market.id();
        require(lastUpdate[id] != 0, ErrorsLib.MARKET_NOT_CREATED);
        require(newFee <= MAX_FEE, ErrorsLib.MAX_FEE_EXCEEDED);

        // Accrue interest using the previous fee set before changing it.
        _accrueInterest(market, id);

        fee[id] = newFee;

        emit EventsLib.SetFee(id, newFee);
    }

    /// @inheritdoc IMorpho
    function setFeeRecipient(address recipient) external onlyOwner {
        feeRecipient = recipient;

        emit EventsLib.SetFeeRecipient(recipient);
    }

    /* MARKET CREATION */

    /// @inheritdoc IMorpho
    function createMarket(Market memory market) external {
        Id id = market.id();
        require(isIrmEnabled[market.irm], ErrorsLib.IRM_NOT_ENABLED);
        require(isLltvEnabled[market.lltv], ErrorsLib.LLTV_NOT_ENABLED);
        require(lastUpdate[id] == 0, ErrorsLib.MARKET_ALREADY_CREATED);

        lastUpdate[id] = block.timestamp;
        idToMarket[id] = market;

        emit EventsLib.CreateMarket(id, market);
    }

    /* SUPPLY MANAGEMENT */

    /// @inheritdoc IMorpho
    function supply(Market memory market, uint256 assets, uint256 shares, address onBehalf, bytes calldata data)
        external
        returns (uint256, uint256)
    {
        Id id = market.id();
        require(lastUpdate[id] != 0, ErrorsLib.MARKET_NOT_CREATED);
        require(UtilsLib.exactlyOneZero(assets, shares), ErrorsLib.INCONSISTENT_INPUT);
        require(onBehalf != address(0), ErrorsLib.ZERO_ADDRESS);

        _accrueInterest(market, id);

        if (assets > 0) shares = assets.toSharesDown(totalSupply[id], totalSupplyShares[id]);
        else assets = shares.toAssetsUp(totalSupply[id], totalSupplyShares[id]);

        supplyShares[id][onBehalf] += shares;
        totalSupplyShares[id] += shares;
        totalSupply[id] += assets;

        emit EventsLib.Supply(id, msg.sender, onBehalf, assets, shares);

        if (data.length > 0) IMorphoSupplyCallback(msg.sender).onMorphoSupply(assets, data);

        IERC20(market.borrowableToken).safeTransferFrom(msg.sender, address(this), assets);

        return (assets, shares);
    }

    /// @inheritdoc IMorpho
    function withdraw(Market memory market, uint256 assets, uint256 shares, address onBehalf, address receiver)
        external
        returns (uint256, uint256)
    {
        Id id = market.id();
        require(lastUpdate[id] != 0, ErrorsLib.MARKET_NOT_CREATED);
        require(UtilsLib.exactlyOneZero(assets, shares), ErrorsLib.INCONSISTENT_INPUT);
        // No need to verify that onBehalf != address(0) thanks to the authorization check.
        require(receiver != address(0), ErrorsLib.ZERO_ADDRESS);
        require(_isSenderAuthorized(onBehalf), ErrorsLib.UNAUTHORIZED);

        _accrueInterest(market, id);

        if (assets > 0) shares = assets.toSharesUp(totalSupply[id], totalSupplyShares[id]);
        else assets = shares.toAssetsDown(totalSupply[id], totalSupplyShares[id]);

        supplyShares[id][onBehalf] -= shares;
        totalSupplyShares[id] -= shares;
        totalSupply[id] -= assets;

        emit EventsLib.Withdraw(id, msg.sender, onBehalf, receiver, assets, shares);

        require(totalBorrow[id] <= totalSupply[id], ErrorsLib.INSUFFICIENT_LIQUIDITY);

        IERC20(market.borrowableToken).safeTransfer(receiver, assets);

        return (assets, shares);
    }

    /* BORROW MANAGEMENT */

    /// @inheritdoc IMorpho
    function borrow(Market memory market, uint256 assets, uint256 shares, address onBehalf, address receiver)
        external
        returns (uint256, uint256)
    {
        Id id = market.id();
        require(lastUpdate[id] != 0, ErrorsLib.MARKET_NOT_CREATED);
        require(UtilsLib.exactlyOneZero(assets, shares), ErrorsLib.INCONSISTENT_INPUT);
        // No need to verify that onBehalf != address(0) thanks to the authorization check.
        require(receiver != address(0), ErrorsLib.ZERO_ADDRESS);
        require(_isSenderAuthorized(onBehalf), ErrorsLib.UNAUTHORIZED);

        _accrueInterest(market, id);

        if (assets > 0) shares = assets.toSharesUp(totalBorrow[id], totalBorrowShares[id]);
        else assets = shares.toAssetsDown(totalBorrow[id], totalBorrowShares[id]);

        borrowShares[id][onBehalf] += shares;
        totalBorrowShares[id] += shares;
        totalBorrow[id] += assets;

        emit EventsLib.Borrow(id, msg.sender, onBehalf, receiver, assets, shares);

        require(_isHealthy(market, id, onBehalf), ErrorsLib.INSUFFICIENT_COLLATERAL);
        require(totalBorrow[id] <= totalSupply[id], ErrorsLib.INSUFFICIENT_LIQUIDITY);

        IERC20(market.borrowableToken).safeTransfer(receiver, assets);

        return (assets, shares);
    }

    /// @inheritdoc IMorpho
    function repay(Market memory market, uint256 assets, uint256 shares, address onBehalf, bytes calldata data)
        external
        returns (uint256, uint256)
    {
        Id id = market.id();
        require(lastUpdate[id] != 0, ErrorsLib.MARKET_NOT_CREATED);
        require(UtilsLib.exactlyOneZero(assets, shares), ErrorsLib.INCONSISTENT_INPUT);
        require(onBehalf != address(0), ErrorsLib.ZERO_ADDRESS);

        _accrueInterest(market, id);

        if (assets > 0) shares = assets.toSharesDown(totalBorrow[id], totalBorrowShares[id]);
        else assets = shares.toAssetsUp(totalBorrow[id], totalBorrowShares[id]);

        borrowShares[id][onBehalf] -= shares;
        totalBorrowShares[id] -= shares;
        totalBorrow[id] -= assets;

        emit EventsLib.Repay(id, msg.sender, onBehalf, assets, shares);

        if (data.length > 0) IMorphoRepayCallback(msg.sender).onMorphoRepay(assets, data);

        IERC20(market.borrowableToken).safeTransferFrom(msg.sender, address(this), assets);

        return (assets, shares);
    }

    /* COLLATERAL MANAGEMENT */

    /// @inheritdoc IMorpho
    function supplyCollateral(Market memory market, uint256 assets, address onBehalf, bytes calldata data) external {
        Id id = market.id();
        require(lastUpdate[id] != 0, ErrorsLib.MARKET_NOT_CREATED);
        require(assets != 0, ErrorsLib.ZERO_ASSETS);
        require(onBehalf != address(0), ErrorsLib.ZERO_ADDRESS);

        // Don't accrue interest because it's not required and it saves gas.

        collateral[id][onBehalf] += assets;

        emit EventsLib.SupplyCollateral(id, msg.sender, onBehalf, assets);

        if (data.length > 0) IMorphoSupplyCollateralCallback(msg.sender).onMorphoSupplyCollateral(assets, data);

        IERC20(market.collateralToken).safeTransferFrom(msg.sender, address(this), assets);
    }

    /// @inheritdoc IMorpho
    function withdrawCollateral(Market memory market, uint256 assets, address onBehalf, address receiver) external {
        Id id = market.id();
        require(lastUpdate[id] != 0, ErrorsLib.MARKET_NOT_CREATED);
        require(assets != 0, ErrorsLib.ZERO_ASSETS);
        // No need to verify that onBehalf != address(0) thanks to the authorization check.
        require(receiver != address(0), ErrorsLib.ZERO_ADDRESS);
        require(_isSenderAuthorized(onBehalf), ErrorsLib.UNAUTHORIZED);

        _accrueInterest(market, id);

        collateral[id][onBehalf] -= assets;

        emit EventsLib.WithdrawCollateral(id, msg.sender, onBehalf, receiver, assets);

        require(_isHealthy(market, id, onBehalf), ErrorsLib.INSUFFICIENT_COLLATERAL);

        IERC20(market.collateralToken).safeTransfer(receiver, assets);
    }

    /* LIQUIDATION */

    /// @inheritdoc IMorpho
    function liquidate(Market memory market, address borrower, uint256 seized, bytes calldata data)
        external
        returns (uint256 assetsRepaid, uint256 sharesRepaid)
    {
        Id id = market.id();
        require(lastUpdate[id] != 0, ErrorsLib.MARKET_NOT_CREATED);
        require(seized != 0, ErrorsLib.ZERO_ASSETS);

        _accrueInterest(market, id);

        uint256 collateralPrice = IOracle(market.oracle).price();

        require(!_isHealthy(market, id, borrower, collateralPrice), ErrorsLib.HEALTHY_POSITION);

        // The liquidation incentive factor is min(maxIncentiveFactor, 1/(1 - cursor*(1 - lltv))).
        uint256 incentive = UtilsLib.min(
            MAX_LIQUIDATION_INCENTIVE_FACTOR, WAD.wDivDown(WAD - LIQUIDATION_CURSOR.wMulDown(WAD - market.lltv))
        );
        assetsRepaid = seized.mulDivUp(collateralPrice, ORACLE_PRICE_SCALE).wDivUp(incentive);
        sharesRepaid = assetsRepaid.toSharesDown(totalBorrow[id], totalBorrowShares[id]);

        borrowShares[id][borrower] -= sharesRepaid;
        totalBorrowShares[id] -= sharesRepaid;
        totalBorrow[id] -= assetsRepaid;

        collateral[id][borrower] -= seized;

        // Realize the bad debt if needed.
        uint256 badDebtShares;
        if (collateral[id][borrower] == 0) {
            badDebtShares = borrowShares[id][borrower];
            uint256 badDebt = badDebtShares.toAssetsUp(totalBorrow[id], totalBorrowShares[id]);
            totalSupply[id] -= badDebt;
            totalBorrow[id] -= badDebt;
            totalBorrowShares[id] -= badDebtShares;
            borrowShares[id][borrower] = 0;
        }

        IERC20(market.collateralToken).safeTransfer(msg.sender, seized);

        emit EventsLib.Liquidate(id, msg.sender, borrower, assetsRepaid, sharesRepaid, seized, badDebtShares);

        if (data.length > 0) IMorphoLiquidateCallback(msg.sender).onMorphoLiquidate(assetsRepaid, data);

        IERC20(market.borrowableToken).safeTransferFrom(msg.sender, address(this), assetsRepaid);
    }

    /* FLASH LOANS */

    /// @inheritdoc IMorpho
    function flashLoan(address token, uint256 assets, bytes calldata data) external {
        IERC20(token).safeTransfer(msg.sender, assets);

        emit EventsLib.FlashLoan(msg.sender, token, assets);

        IMorphoFlashLoanCallback(msg.sender).onMorphoFlashLoan(assets, data);

        IERC20(token).safeTransferFrom(msg.sender, address(this), assets);
    }

    /* AUTHORIZATION */

    /// @inheritdoc IMorpho
    function setAuthorization(address authorized, bool newIsAuthorized) external {
        isAuthorized[msg.sender][authorized] = newIsAuthorized;

        emit EventsLib.SetAuthorization(msg.sender, msg.sender, authorized, newIsAuthorized);
    }

    /// @inheritdoc IMorpho
    /// @dev Warning: reverts if the signature has already been submitted.
    /// @dev The signature is malleable, but it has no impact on the security here.
    function setAuthorizationWithSig(Authorization memory authorization, Signature calldata signature) external {
        require(block.timestamp < authorization.deadline, ErrorsLib.SIGNATURE_EXPIRED);
        require(authorization.nonce == nonce[authorization.authorizer]++, ErrorsLib.INVALID_NONCE);

        bytes32 hashStruct = keccak256(abi.encode(AUTHORIZATION_TYPEHASH, authorization));
        bytes32 digest = keccak256(abi.encodePacked("\x19\x01", DOMAIN_SEPARATOR, hashStruct));
        address signatory = ecrecover(digest, signature.v, signature.r, signature.s);

        require(signatory != address(0) && authorization.authorizer == signatory, ErrorsLib.INVALID_SIGNATURE);

        emit EventsLib.IncrementNonce(msg.sender, authorization.authorizer, authorization.nonce);

        isAuthorized[authorization.authorizer][authorization.authorized] = authorization.isAuthorized;

        emit EventsLib.SetAuthorization(
            msg.sender, authorization.authorizer, authorization.authorized, authorization.isAuthorized
        );
    }

    function _isSenderAuthorized(address user) internal view returns (bool) {
        return msg.sender == user || isAuthorized[user][msg.sender];
    }

    /* INTEREST MANAGEMENT */

    /// @inheritdoc IMorpho
    function accrueInterest(Market memory market) external {
        Id id = market.id();
        require(lastUpdate[id] != 0, ErrorsLib.MARKET_NOT_CREATED);

        _accrueInterest(market, id);
    }

    /// @dev Accrues interest for `market`.
    /// @dev Assumes the given `market` and `id` match.
    function _accrueInterest(Market memory market, Id id) internal {
        uint256 elapsed = block.timestamp - lastUpdate[id];

        if (elapsed == 0) return;

        if (totalBorrow[id] != 0) {
            uint256 borrowRate = IIrm(market.irm).borrowRate(market);
<<<<<<< HEAD
            uint256 accruedInterests = totalBorrow[id].wMulDown(borrowRate.wTaylorCompounded(elapsed));
            totalBorrow[id] += accruedInterests;
            totalSupply[id] += accruedInterests;
=======
            uint256 interest = marketTotalBorrow.wMulDown(borrowRate.wTaylorCompounded(elapsed));
            totalBorrow[id] = marketTotalBorrow + interest;
            totalSupply[id] += interest;
>>>>>>> e5e84d67

            uint256 feeShares;
            if (fee[id] != 0) {
                uint256 feeAmount = interest.wMulDown(fee[id]);
                // The fee amount is subtracted from the total supply in this calculation to compensate for the fact that total supply is already updated.
                feeShares = feeAmount.toSharesDown(totalSupply[id] - feeAmount, totalSupplyShares[id]);
                supplyShares[id][feeRecipient] += feeShares;
                totalSupplyShares[id] += feeShares;
            }

            emit EventsLib.AccrueInterest(id, borrowRate, interest, feeShares);
        }

        lastUpdate[id] = block.timestamp;
    }

    /* HEALTH CHECK */

    /// @dev Returns whether the position of `user` in the given `market` is healthy.
    /// @dev Assumes the given `market` and `id` match.
    function _isHealthy(Market memory market, Id id, address user) internal view returns (bool) {
        if (borrowShares[id][user] == 0) return true;

        uint256 collateralPrice = IOracle(market.oracle).price();

        return _isHealthy(market, id, user, collateralPrice);
    }

    /// @dev Returns whether the position of `user` in the given `market` with the given `collateralPrice` is healthy.
    /// @dev Assumes the given `market` and `id` match.
    function _isHealthy(Market memory market, Id id, address user, uint256 collateralPrice)
        internal
        view
        returns (bool)
    {
        uint256 borrowed = borrowShares[id][user].toAssetsUp(totalBorrow[id], totalBorrowShares[id]);
        uint256 maxBorrow = collateral[id][user].mulDivDown(collateralPrice, ORACLE_PRICE_SCALE).wMulDown(market.lltv);

        return maxBorrow >= borrowed;
    }

    /* STORAGE VIEW */

    /// @inheritdoc IMorpho
    function extsload(bytes32[] calldata slots) external view returns (bytes32[] memory res) {
        uint256 nSlots = slots.length;

        res = new bytes32[](nSlots);

        for (uint256 i; i < nSlots;) {
            bytes32 slot = slots[i++];

            /// @solidity memory-safe-assembly
            assembly {
                mstore(add(res, mul(i, 32)), sload(slot))
            }
        }
    }
}<|MERGE_RESOLUTION|>--- conflicted
+++ resolved
@@ -441,15 +441,9 @@
 
         if (totalBorrow[id] != 0) {
             uint256 borrowRate = IIrm(market.irm).borrowRate(market);
-<<<<<<< HEAD
-            uint256 accruedInterests = totalBorrow[id].wMulDown(borrowRate.wTaylorCompounded(elapsed));
-            totalBorrow[id] += accruedInterests;
-            totalSupply[id] += accruedInterests;
-=======
-            uint256 interest = marketTotalBorrow.wMulDown(borrowRate.wTaylorCompounded(elapsed));
-            totalBorrow[id] = marketTotalBorrow + interest;
+            uint256 interest = totalBorrow[id].wMulDown(borrowRate.wTaylorCompounded(elapsed));
+            totalBorrow[id] += interest;
             totalSupply[id] += interest;
->>>>>>> e5e84d67
 
             uint256 feeShares;
             if (fee[id] != 0) {
