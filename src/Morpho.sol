// SPDX-License-Identifier: UNLICENSED
pragma solidity 0.8.19;

import {Id, IMorpho, MarketParams, Position, Market, Authorization, Signature} from "./interfaces/IMorpho.sol";
import {
    IMorphoLiquidateCallback,
    IMorphoRepayCallback,
    IMorphoSupplyCallback,
    IMorphoSupplyCollateralCallback,
    IMorphoFlashLoanCallback
} from "./interfaces/IMorphoCallbacks.sol";
import {IIrm} from "./interfaces/IIrm.sol";
import {IERC20} from "./interfaces/IERC20.sol";
import {IOracle} from "./interfaces/IOracle.sol";

import "./libraries/ConstantsLib.sol";
import {UtilsLib} from "./libraries/UtilsLib.sol";
import {EventsLib} from "./libraries/EventsLib.sol";
import {ErrorsLib} from "./libraries/ErrorsLib.sol";
import {MathLib, WAD} from "./libraries/MathLib.sol";
import {SharesMathLib} from "./libraries/SharesMathLib.sol";
import {MarketParamsLib} from "./libraries/MarketParamsLib.sol";
import {SafeTransferLib} from "./libraries/SafeTransferLib.sol";

/// @title Morpho
/// @author Morpho Labs
/// @custom:contact security@morpho.xyz
/// @notice The Morpho contract.
contract Morpho is IMorpho {
    using MathLib for uint128;
    using MathLib for uint256;
    using UtilsLib for uint256;
    using SharesMathLib for uint256;
    using SafeTransferLib for IERC20;
    using MarketParamsLib for MarketParams;

    /* IMMUTABLES */

    /// @inheritdoc IMorpho
    bytes32 public immutable DOMAIN_SEPARATOR;

    /* STORAGE */

    /// @inheritdoc IMorpho
    address public owner;
    /// @inheritdoc IMorpho
    address public feeRecipient;
    /// @inheritdoc IMorpho
    mapping(Id => mapping(address => Position)) public position;
    /// @inheritdoc IMorpho
    mapping(Id => Market) public market;
    /// @inheritdoc IMorpho
    mapping(address => bool) public isIrmEnabled;
    /// @inheritdoc IMorpho
    mapping(uint256 => bool) public isLltvEnabled;
    /// @inheritdoc IMorpho
    mapping(address => mapping(address => bool)) public isAuthorized;
    /// @inheritdoc IMorpho
    mapping(address => uint256) public nonce;
    /// @inheritdoc IMorpho
    mapping(Id => MarketParams) public idToMarketParams;

    /* CONSTRUCTOR */

    /// @notice Initializes the contract.
    /// @param newOwner The new owner of the contract.
    constructor(address newOwner) {
        require(newOwner != address(0), ErrorsLib.ZERO_ADDRESS);

        owner = newOwner;
        DOMAIN_SEPARATOR = keccak256(abi.encode(DOMAIN_TYPEHASH, block.chainid, address(this)));
    }

    /* MODIFIERS */

    /// @notice Reverts if the caller is not the owner.
    modifier onlyOwner() {
        require(msg.sender == owner, ErrorsLib.NOT_OWNER);
        _;
    }

    /* ONLY OWNER FUNCTIONS */

    /// @inheritdoc IMorpho
    function setOwner(address newOwner) external onlyOwner {
        require(newOwner != owner, ErrorsLib.ALREADY_SET);

        owner = newOwner;

        emit EventsLib.SetOwner(newOwner);
    }

    /// @inheritdoc IMorpho
    function enableIrm(address irm) external onlyOwner {
        require(!isIrmEnabled[irm], ErrorsLib.ALREADY_SET);

        isIrmEnabled[irm] = true;

        emit EventsLib.EnableIrm(address(irm));
    }

    /// @inheritdoc IMorpho
    function enableLltv(uint256 lltv) external onlyOwner {
        require(!isLltvEnabled[lltv], ErrorsLib.ALREADY_SET);
        require(lltv < WAD, ErrorsLib.MAX_LLTV_EXCEEDED);

        isLltvEnabled[lltv] = true;

        emit EventsLib.EnableLltv(lltv);
    }

    /// @inheritdoc IMorpho
    function setFee(MarketParams memory marketParams, uint256 newFee) external onlyOwner {
        Id id = marketParams.id();
        require(market[id].lastUpdate != 0, ErrorsLib.MARKET_NOT_CREATED);
        require(newFee != market[id].fee, ErrorsLib.ALREADY_SET);
        require(newFee <= MAX_FEE, ErrorsLib.MAX_FEE_EXCEEDED);

        // Accrue interest using the previous fee set before changing it.
        _accrueInterest(marketParams, id);

        // Safe "unchecked" cast.
        market[id].fee = uint128(newFee);

        emit EventsLib.SetFee(id, newFee);
    }

    /// @inheritdoc IMorpho
    function setFeeRecipient(address newFeeRecipient) external onlyOwner {
        require(newFeeRecipient != feeRecipient, ErrorsLib.ALREADY_SET);

        feeRecipient = newFeeRecipient;

        emit EventsLib.SetFeeRecipient(newFeeRecipient);
    }

    /* MARKET CREATION */

    /// @inheritdoc IMorpho
    function createMarket(MarketParams memory marketParams) external {
        Id id = marketParams.id();
        require(isIrmEnabled[marketParams.irm], ErrorsLib.IRM_NOT_ENABLED);
        require(isLltvEnabled[marketParams.lltv], ErrorsLib.LLTV_NOT_ENABLED);
        require(market[id].lastUpdate == 0, ErrorsLib.MARKET_ALREADY_CREATED);

        // Safe "unchecked" cast.
        market[id].lastUpdate = uint128(block.timestamp);
        idToMarketParams[id] = marketParams;

        emit EventsLib.CreateMarket(id, marketParams);
    }

    /* SUPPLY MANAGEMENT */

    /// @inheritdoc IMorpho
    function supply(
        MarketParams memory marketParams,
        uint256 assets,
        uint256 shares,
        address onBehalf,
        bytes calldata data
    ) external returns (uint256, uint256) {
        Id id = marketParams.id();
        require(market[id].lastUpdate != 0, ErrorsLib.MARKET_NOT_CREATED);
        require(UtilsLib.exactlyOneZero(assets, shares), ErrorsLib.INCONSISTENT_INPUT);
        require(onBehalf != address(0), ErrorsLib.ZERO_ADDRESS);

        _accrueInterest(marketParams, id);

        if (assets > 0) shares = assets.toSharesDown(market[id].totalSupplyAssets, market[id].totalSupplyShares);
        else assets = shares.toAssetsUp(market[id].totalSupplyAssets, market[id].totalSupplyShares);

        position[id][onBehalf].supplyShares += shares;
        market[id].totalSupplyShares += shares.toUint128();
        market[id].totalSupplyAssets += assets.toUint128();

        emit EventsLib.Supply(id, msg.sender, onBehalf, assets, shares);

        if (data.length > 0) IMorphoSupplyCallback(msg.sender).onMorphoSupply(assets, data);

        IERC20(marketParams.borrowableToken).safeTransferFrom(msg.sender, address(this), assets);

        return (assets, shares);
    }

    /// @inheritdoc IMorpho
    function withdraw(
        MarketParams memory marketParams,
        uint256 assets,
        uint256 shares,
        address onBehalf,
        address receiver
    ) external returns (uint256, uint256) {
        Id id = marketParams.id();
        require(market[id].lastUpdate != 0, ErrorsLib.MARKET_NOT_CREATED);
        require(UtilsLib.exactlyOneZero(assets, shares), ErrorsLib.INCONSISTENT_INPUT);
        // No need to verify that onBehalf != address(0) thanks to the authorization check.
        require(receiver != address(0), ErrorsLib.ZERO_ADDRESS);
        require(_isSenderAuthorized(onBehalf), ErrorsLib.UNAUTHORIZED);

        _accrueInterest(marketParams, id);

        if (assets > 0) shares = assets.toSharesUp(market[id].totalSupplyAssets, market[id].totalSupplyShares);
        else assets = shares.toAssetsDown(market[id].totalSupplyAssets, market[id].totalSupplyShares);

        position[id][onBehalf].supplyShares -= shares;
        market[id].totalSupplyShares -= shares.toUint128();
        market[id].totalSupplyAssets -= assets.toUint128();

        require(market[id].totalBorrowAssets <= market[id].totalSupplyAssets, ErrorsLib.INSUFFICIENT_LIQUIDITY);

        emit EventsLib.Withdraw(id, msg.sender, onBehalf, receiver, assets, shares);

        IERC20(marketParams.borrowableToken).safeTransfer(receiver, assets);

        return (assets, shares);
    }

    /* BORROW MANAGEMENT */

    /// @inheritdoc IMorpho
    function borrow(
        MarketParams memory marketParams,
        uint256 assets,
        uint256 shares,
        address onBehalf,
        address receiver
    ) external returns (uint256, uint256) {
        Id id = marketParams.id();
        require(market[id].lastUpdate != 0, ErrorsLib.MARKET_NOT_CREATED);
        require(UtilsLib.exactlyOneZero(assets, shares), ErrorsLib.INCONSISTENT_INPUT);
        // No need to verify that onBehalf != address(0) thanks to the authorization check.
        require(receiver != address(0), ErrorsLib.ZERO_ADDRESS);
        require(_isSenderAuthorized(onBehalf), ErrorsLib.UNAUTHORIZED);

        _accrueInterest(marketParams, id);

        if (assets > 0) shares = assets.toSharesUp(market[id].totalBorrowAssets, market[id].totalBorrowShares);
        else assets = shares.toAssetsDown(market[id].totalBorrowAssets, market[id].totalBorrowShares);

        position[id][onBehalf].borrowShares += shares.toUint128();
        market[id].totalBorrowShares += shares.toUint128();
        market[id].totalBorrowAssets += assets.toUint128();

        require(_isHealthy(marketParams, id, onBehalf), ErrorsLib.INSUFFICIENT_COLLATERAL);
        require(market[id].totalBorrowAssets <= market[id].totalSupplyAssets, ErrorsLib.INSUFFICIENT_LIQUIDITY);

        emit EventsLib.Borrow(id, msg.sender, onBehalf, receiver, assets, shares);

        IERC20(marketParams.borrowableToken).safeTransfer(receiver, assets);

        return (assets, shares);
    }

    /// @inheritdoc IMorpho
    function repay(
        MarketParams memory marketParams,
        uint256 assets,
        uint256 shares,
        address onBehalf,
        bytes calldata data
    ) external returns (uint256, uint256) {
        Id id = marketParams.id();
        require(market[id].lastUpdate != 0, ErrorsLib.MARKET_NOT_CREATED);
        require(UtilsLib.exactlyOneZero(assets, shares), ErrorsLib.INCONSISTENT_INPUT);
        require(onBehalf != address(0), ErrorsLib.ZERO_ADDRESS);

        _accrueInterest(marketParams, id);

        if (assets > 0) shares = assets.toSharesDown(market[id].totalBorrowAssets, market[id].totalBorrowShares);
        else assets = shares.toAssetsUp(market[id].totalBorrowAssets, market[id].totalBorrowShares);

        position[id][onBehalf].borrowShares -= shares.toUint128();
        market[id].totalBorrowShares -= shares.toUint128();
        market[id].totalBorrowAssets -= assets.toUint128();

        emit EventsLib.Repay(id, msg.sender, onBehalf, assets, shares);

        if (data.length > 0) IMorphoRepayCallback(msg.sender).onMorphoRepay(assets, data);

        IERC20(marketParams.borrowableToken).safeTransferFrom(msg.sender, address(this), assets);

        return (assets, shares);
    }

    /* COLLATERAL MANAGEMENT */

    /// @inheritdoc IMorpho
    function supplyCollateral(MarketParams memory marketParams, uint256 assets, address onBehalf, bytes calldata data)
        external
    {
        Id id = marketParams.id();
        require(market[id].lastUpdate != 0, ErrorsLib.MARKET_NOT_CREATED);
        require(assets != 0, ErrorsLib.ZERO_ASSETS);
        require(onBehalf != address(0), ErrorsLib.ZERO_ADDRESS);

        // Don't accrue interest because it's not required and it saves gas.

        position[id][onBehalf].collateral += assets.toUint128();

        emit EventsLib.SupplyCollateral(id, msg.sender, onBehalf, assets);

        if (data.length > 0) IMorphoSupplyCollateralCallback(msg.sender).onMorphoSupplyCollateral(assets, data);

        IERC20(marketParams.collateralToken).safeTransferFrom(msg.sender, address(this), assets);
    }

    /// @inheritdoc IMorpho
    function withdrawCollateral(MarketParams memory marketParams, uint256 assets, address onBehalf, address receiver)
        external
    {
        Id id = marketParams.id();
        require(market[id].lastUpdate != 0, ErrorsLib.MARKET_NOT_CREATED);
        require(assets != 0, ErrorsLib.ZERO_ASSETS);
        // No need to verify that onBehalf != address(0) thanks to the authorization check.
        require(receiver != address(0), ErrorsLib.ZERO_ADDRESS);
        require(_isSenderAuthorized(onBehalf), ErrorsLib.UNAUTHORIZED);

        _accrueInterest(marketParams, id);

        position[id][onBehalf].collateral -= assets.toUint128();

        require(_isHealthy(marketParams, id, onBehalf), ErrorsLib.INSUFFICIENT_COLLATERAL);

        emit EventsLib.WithdrawCollateral(id, msg.sender, onBehalf, receiver, assets);

        IERC20(marketParams.collateralToken).safeTransfer(receiver, assets);
    }

    /* LIQUIDATION */

    /// @inheritdoc IMorpho
    function liquidate(
        MarketParams memory marketParams,
        address borrower,
        uint256 seizedAssets,
        uint256 repaidShares,
        bytes calldata data
    ) external returns (uint256, uint256) {
        Id id = marketParams.id();
        require(market[id].lastUpdate != 0, ErrorsLib.MARKET_NOT_CREATED);
        require(UtilsLib.exactlyOneZero(seizedAssets, repaidShares), ErrorsLib.INCONSISTENT_INPUT);

        _accrueInterest(marketParams, id);

        uint256 collateralPrice = IOracle(marketParams.oracle).price();

        require(!_isHealthy(marketParams, id, borrower, collateralPrice), ErrorsLib.HEALTHY_POSITION);
        uint256 repaidAssets;

        {
            // The liquidation incentive factor is min(maxIncentiveFactor, 1/(1 - cursor*(1 - lltv))).
            uint256 incentiveFactor = UtilsLib.min(
                MAX_LIQUIDATION_INCENTIVE_FACTOR,
                WAD.wDivDown(WAD - LIQUIDATION_CURSOR.wMulDown(WAD - marketParams.lltv))
            );

            if (seizedAssets > 0) {
                repaidAssets = seizedAssets.mulDivUp(collateralPrice, ORACLE_PRICE_SCALE).wDivUp(incentiveFactor);
                repaidShares = repaidAssets.toSharesDown(market[id].totalBorrowAssets, market[id].totalBorrowShares);
            } else {
                repaidAssets = repaidShares.toAssetsUp(market[id].totalBorrowAssets, market[id].totalBorrowShares);
                seizedAssets = repaidAssets.wMulDown(incentiveFactor).mulDivDown(ORACLE_PRICE_SCALE, collateralPrice);
            }
        }

        position[id][borrower].borrowShares -= repaidShares.toUint128();
        market[id].totalBorrowShares -= repaidShares.toUint128();
        market[id].totalBorrowAssets -= repaidAssets.toUint128();

        position[id][borrower].collateral -= seizedAssets.toUint128();

        // Realize the bad debt if needed. Note that it saves ~3k gas to do it.
        uint256 badDebtShares;
        if (position[id][borrower].collateral == 0) {
            badDebtShares = position[id][borrower].borrowShares;
            uint256 badDebt = badDebtShares.toAssetsUp(market[id].totalBorrowAssets, market[id].totalBorrowShares);
            market[id].totalSupplyAssets -= badDebt.toUint128();
            market[id].totalBorrowAssets -= badDebt.toUint128();
            market[id].totalBorrowShares -= badDebtShares.toUint128();
            position[id][borrower].borrowShares = 0;
        }

        IERC20(marketParams.collateralToken).safeTransfer(msg.sender, seizedAssets);

        emit EventsLib.Liquidate(id, msg.sender, borrower, repaidAssets, repaidShares, seizedAssets, badDebtShares);

        if (data.length > 0) IMorphoLiquidateCallback(msg.sender).onMorphoLiquidate(repaidAssets, data);

        IERC20(marketParams.borrowableToken).safeTransferFrom(msg.sender, address(this), repaidAssets);

        return (seizedAssets, repaidAssets);
    }

    /* FLASH LOANS */

    /// @inheritdoc IMorpho
    function flashLoan(address token, uint256 assets, bytes calldata data) external {
        IERC20(token).safeTransfer(msg.sender, assets);

        emit EventsLib.FlashLoan(msg.sender, token, assets);

        IMorphoFlashLoanCallback(msg.sender).onMorphoFlashLoan(assets, data);

        IERC20(token).safeTransferFrom(msg.sender, address(this), assets);
    }

    /* AUTHORIZATION */

    /// @inheritdoc IMorpho
    function setAuthorization(address authorized, bool newIsAuthorized) external {
        isAuthorized[msg.sender][authorized] = newIsAuthorized;

        emit EventsLib.SetAuthorization(msg.sender, msg.sender, authorized, newIsAuthorized);
    }

    /// @inheritdoc IMorpho
    function setAuthorizationWithSig(Authorization memory authorization, Signature calldata signature) external {
        require(block.timestamp < authorization.deadline, ErrorsLib.SIGNATURE_EXPIRED);
        require(authorization.nonce == nonce[authorization.authorizer]++, ErrorsLib.INVALID_NONCE);

        bytes32 hashStruct = keccak256(abi.encode(AUTHORIZATION_TYPEHASH, authorization));
        bytes32 digest = keccak256(abi.encodePacked("\x19\x01", DOMAIN_SEPARATOR, hashStruct));
        address signatory = ecrecover(digest, signature.v, signature.r, signature.s);

        require(signatory != address(0) && authorization.authorizer == signatory, ErrorsLib.INVALID_SIGNATURE);

        emit EventsLib.IncrementNonce(msg.sender, authorization.authorizer, authorization.nonce);

        isAuthorized[authorization.authorizer][authorization.authorized] = authorization.isAuthorized;

        emit EventsLib.SetAuthorization(
            msg.sender, authorization.authorizer, authorization.authorized, authorization.isAuthorized
        );
    }

    function _isSenderAuthorized(address onBehalf) internal view returns (bool) {
        return msg.sender == onBehalf || isAuthorized[onBehalf][msg.sender];
    }

    /* INTEREST MANAGEMENT */

    /// @dev Accrues interest for the given market `marketParams`.
    /// @dev Assumes that the inputs `marketParams` and `id` match.
    function _accrueInterest(MarketParams memory marketParams, Id id) internal {
        uint256 elapsed = block.timestamp - market[id].lastUpdate;

        if (elapsed == 0) return;

        if (market[id].totalBorrowAssets != 0) {
            uint256 borrowRate = IIrm(marketParams.irm).borrowRate(marketParams, market[id]);
            uint256 interest = market[id].totalBorrowAssets.wMulDown(borrowRate.wTaylorCompounded(elapsed));
            market[id].totalBorrowAssets += interest.toUint128();
            market[id].totalSupplyAssets += interest.toUint128();

            uint256 feeShares;
            if (market[id].fee != 0) {
                uint256 feeAmount = interest.wMulDown(market[id].fee);
                // The fee amount is subtracted from the total supply in this calculation to compensate for the fact
                // that total supply is already updated.
                feeShares =
                    feeAmount.toSharesDown(market[id].totalSupplyAssets - feeAmount, market[id].totalSupplyShares);
                position[id][feeRecipient].supplyShares += feeShares;
                market[id].totalSupplyShares += feeShares.toUint128();
            }

            emit EventsLib.AccrueInterest(id, borrowRate, interest, feeShares);
        }

        // Safe "unchecked" cast.
        market[id].lastUpdate = uint128(block.timestamp);
    }

    /* HEALTH CHECK */

    /// @dev Returns whether the position of `borrower` in the given market `marketParams` is healthy.
    /// @dev Assumes that the inputs `marketParams` and `id` match.
    function _isHealthy(MarketParams memory marketParams, Id id, address borrower) internal view returns (bool) {
        if (position[id][borrower].borrowShares == 0) return true;

        uint256 collateralPrice = IOracle(marketParams.oracle).price();

        return _isHealthy(marketParams, id, borrower, collateralPrice);
    }

    /// @dev Returns whether the position of `borrower` in the given market `marketParams` with the given
    /// `collateralPrice`
    /// is healthy.
    /// @dev Assumes that the inputs `marketParams` and `id` match.
    function _isHealthy(MarketParams memory marketParams, Id id, address borrower, uint256 collateralPrice)
        internal
        view
        returns (bool)
    {
        uint256 borrowed = uint256(position[id][borrower].borrowShares).toAssetsUp(
            market[id].totalBorrowAssets, market[id].totalBorrowShares
        );
        uint256 maxBorrow = uint256(position[id][borrower].collateral).mulDivDown(collateralPrice, ORACLE_PRICE_SCALE)
            .wMulDown(marketParams.lltv);

        return maxBorrow >= borrowed;
    }

    /* STORAGE VIEW */

    /// @inheritdoc IMorpho
<<<<<<< HEAD
    function extSloads(bytes32[] calldata slots) external pure returns (bytes32[] memory res) {
        return slots;
=======
    function extSloads(bytes32[] calldata slots) external view returns (bytes32[] memory res) {
        uint256 nSlots = slots.length;

        res = new bytes32[](nSlots);

        for (uint256 i; i < nSlots;) {
            bytes32 slot = slots[i++];

            assembly ("memory-safe") {
                mstore(add(res, mul(i, 32)), sload(slot))
            }
        }
>>>>>>> bd98c55c
    }
}<|MERGE_RESOLUTION|>--- conflicted
+++ resolved
@@ -504,22 +504,7 @@
     /* STORAGE VIEW */
 
     /// @inheritdoc IMorpho
-<<<<<<< HEAD
     function extSloads(bytes32[] calldata slots) external pure returns (bytes32[] memory res) {
         return slots;
-=======
-    function extSloads(bytes32[] calldata slots) external view returns (bytes32[] memory res) {
-        uint256 nSlots = slots.length;
-
-        res = new bytes32[](nSlots);
-
-        for (uint256 i; i < nSlots;) {
-            bytes32 slot = slots[i++];
-
-            assembly ("memory-safe") {
-                mstore(add(res, mul(i, 32)), sload(slot))
-            }
-        }
->>>>>>> bd98c55c
     }
 }