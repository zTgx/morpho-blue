--- conflicted
+++ resolved
@@ -357,14 +357,6 @@
 
         _accrueInterest(marketParams, id);
 
-<<<<<<< HEAD
-        uint256 collateralPrice = IOracle(marketParams.oracle).price();
-
-        require(!_isHealthy(marketParams, id, borrower, collateralPrice), ErrorsLib.HEALTHY_POSITION);
-
-=======
-        uint256 repaidAssets;
->>>>>>> 8a31ef3d
         {
             uint256 collateralPrice = IOracle(marketParams.oracle).price();
 
