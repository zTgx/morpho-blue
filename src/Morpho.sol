// SPDX-License-Identifier: UNLICENSED
pragma solidity 0.8.19;

import {Id, IMorpho, MarketParams, User, Market, Authorization, Signature} from "./interfaces/IMorpho.sol";
import {
    IMorphoLiquidateCallback,
    IMorphoRepayCallback,
    IMorphoSupplyCallback,
    IMorphoSupplyCollateralCallback,
    IMorphoFlashLoanCallback
} from "./interfaces/IMorphoCallbacks.sol";
import {IIrm} from "./interfaces/IIrm.sol";
import {IERC20} from "./interfaces/IERC20.sol";
import {IOracle} from "./interfaces/IOracle.sol";

import "./libraries/ConstantsLib.sol";
import {UtilsLib} from "./libraries/UtilsLib.sol";
import {EventsLib} from "./libraries/EventsLib.sol";
import {ErrorsLib} from "./libraries/ErrorsLib.sol";
import {MathLib, WAD} from "./libraries/MathLib.sol";
import {SharesMathLib} from "./libraries/SharesMathLib.sol";
import {MarketParamsLib} from "./libraries/MarketParamsLib.sol";
import {SafeTransferLib} from "./libraries/SafeTransferLib.sol";

/// @title Morpho
/// @author Morpho Labs
/// @custom:contact security@morpho.xyz
/// @notice The Morpho contract.
contract Morpho is IMorpho {
    using MathLib for uint128;
    using MathLib for uint256;
    using UtilsLib for uint256;
    using SharesMathLib for uint256;
    using SafeTransferLib for IERC20;
    using MarketParamsLib for MarketParams;

    /* IMMUTABLES */

    /// @inheritdoc IMorpho
    bytes32 public immutable DOMAIN_SEPARATOR;

    /* STORAGE */

    /// @inheritdoc IMorpho
    address public owner;
    /// @inheritdoc IMorpho
    address public feeRecipient;
    /// @inheritdoc IMorpho
    mapping(Id => mapping(address => User)) public user;
    /// @inheritdoc IMorpho
    mapping(Id => Market) public market;
    /// @inheritdoc IMorpho
    mapping(address => bool) public isIrmEnabled;
    /// @inheritdoc IMorpho
    mapping(uint256 => bool) public isLltvEnabled;
    /// @inheritdoc IMorpho
    mapping(address => mapping(address => bool)) public isAuthorized;
    /// @inheritdoc IMorpho
    mapping(address => uint256) public nonce;
    /// @inheritdoc IMorpho
    mapping(Id => MarketParams) public idToMarketParams;

    /* CONSTRUCTOR */

    /// @notice Initializes the contract.
    /// @param newOwner The new owner of the contract.
    constructor(address newOwner) {
        require(newOwner != address(0), ErrorsLib.ZERO_ADDRESS);

<<<<<<< HEAD
        owner = newOwner;
        DOMAIN_SEPARATOR = keccak256(abi.encode(DOMAIN_TYPEHASH, keccak256("Morpho"), block.chainid, address(this)));
=======
        DOMAIN_SEPARATOR = keccak256(abi.encode(DOMAIN_TYPEHASH, block.chainid, address(this)));
>>>>>>> 582e4dfc
    }

    /* MODIFIERS */

    /// @notice Reverts if the caller is not the owner.
    modifier onlyOwner() {
        require(msg.sender == owner, ErrorsLib.NOT_OWNER);
        _;
    }

    /* ONLY OWNER FUNCTIONS */

    /// @inheritdoc IMorpho
    function setOwner(address newOwner) external onlyOwner {
        require(newOwner != owner, ErrorsLib.ALREADY_SET);

        owner = newOwner;

        emit EventsLib.SetOwner(newOwner);
    }

    /// @inheritdoc IMorpho
    function enableIrm(address irm) external onlyOwner {
        require(!isIrmEnabled[irm], ErrorsLib.ALREADY_SET);

        isIrmEnabled[irm] = true;

        emit EventsLib.EnableIrm(address(irm));
    }

    /// @inheritdoc IMorpho
    function enableLltv(uint256 lltv) external onlyOwner {
        require(!isLltvEnabled[lltv], ErrorsLib.ALREADY_SET);
        require(lltv < WAD, ErrorsLib.MAX_LLTV_EXCEEDED);

        isLltvEnabled[lltv] = true;

        emit EventsLib.EnableLltv(lltv);
    }

    /// @inheritdoc IMorpho
    function setFee(MarketParams memory marketParams, uint256 newFee) external onlyOwner {
        Id id = marketParams.id();
        require(market[id].lastUpdate != 0, ErrorsLib.MARKET_NOT_CREATED);
        require(newFee != market[id].fee, ErrorsLib.ALREADY_SET);
        require(newFee <= MAX_FEE, ErrorsLib.MAX_FEE_EXCEEDED);

        // Accrue interest using the previous fee set before changing it.
        _accrueInterest(marketParams, id);

        // Safe "unchecked" cast.
        market[id].fee = uint128(newFee);

        emit EventsLib.SetFee(id, newFee);
    }

    /// @inheritdoc IMorpho
    function setFeeRecipient(address newFeeRecipient) external onlyOwner {
        require(newFeeRecipient != feeRecipient, ErrorsLib.ALREADY_SET);

        feeRecipient = newFeeRecipient;

        emit EventsLib.SetFeeRecipient(newFeeRecipient);
    }

    /* MARKET CREATION */

    /// @inheritdoc IMorpho
    function createMarket(MarketParams memory marketParams) external {
        Id id = marketParams.id();
        require(isIrmEnabled[marketParams.irm], ErrorsLib.IRM_NOT_ENABLED);
        require(isLltvEnabled[marketParams.lltv], ErrorsLib.LLTV_NOT_ENABLED);
        require(market[id].lastUpdate == 0, ErrorsLib.MARKET_ALREADY_CREATED);

        // Safe "unchecked" cast.
        market[id].lastUpdate = uint128(block.timestamp);
        idToMarketParams[id] = marketParams;

        emit EventsLib.CreateMarket(id, marketParams);
    }

    /* SUPPLY MANAGEMENT */

    /// @inheritdoc IMorpho
    function supply(
        MarketParams memory marketParams,
        uint256 assets,
        uint256 shares,
        address onBehalf,
        bytes calldata data
    ) external returns (uint256, uint256) {
        Id id = marketParams.id();
        require(market[id].lastUpdate != 0, ErrorsLib.MARKET_NOT_CREATED);
        require(UtilsLib.exactlyOneZero(assets, shares), ErrorsLib.INCONSISTENT_INPUT);
        require(onBehalf != address(0), ErrorsLib.ZERO_ADDRESS);

        _accrueInterest(marketParams, id);

        if (assets > 0) shares = assets.toSharesDown(market[id].totalSupplyAssets, market[id].totalSupplyShares);
        else assets = shares.toAssetsUp(market[id].totalSupplyAssets, market[id].totalSupplyShares);

        user[id][onBehalf].supplyShares += shares;
        market[id].totalSupplyShares += shares.toUint128();
        market[id].totalSupplyAssets += assets.toUint128();

        emit EventsLib.Supply(id, msg.sender, onBehalf, assets, shares);

        if (data.length > 0) IMorphoSupplyCallback(msg.sender).onMorphoSupply(assets, data);

        IERC20(marketParams.borrowableToken).safeTransferFrom(msg.sender, address(this), assets);

        return (assets, shares);
    }

    /// @inheritdoc IMorpho
    function withdraw(
        MarketParams memory marketParams,
        uint256 assets,
        uint256 shares,
        address onBehalf,
        address receiver
    ) external returns (uint256, uint256) {
        Id id = marketParams.id();
        require(market[id].lastUpdate != 0, ErrorsLib.MARKET_NOT_CREATED);
        require(UtilsLib.exactlyOneZero(assets, shares), ErrorsLib.INCONSISTENT_INPUT);
        // No need to verify that onBehalf != address(0) thanks to the authorization check.
        require(receiver != address(0), ErrorsLib.ZERO_ADDRESS);
        require(_isSenderAuthorized(onBehalf), ErrorsLib.UNAUTHORIZED);

        _accrueInterest(marketParams, id);

        if (assets > 0) shares = assets.toSharesUp(market[id].totalSupplyAssets, market[id].totalSupplyShares);
        else assets = shares.toAssetsDown(market[id].totalSupplyAssets, market[id].totalSupplyShares);

        user[id][onBehalf].supplyShares -= shares;
        market[id].totalSupplyShares -= shares.toUint128();
        market[id].totalSupplyAssets -= assets.toUint128();

        require(market[id].totalBorrowAssets <= market[id].totalSupplyAssets, ErrorsLib.INSUFFICIENT_LIQUIDITY);

        emit EventsLib.Withdraw(id, msg.sender, onBehalf, receiver, assets, shares);

        IERC20(marketParams.borrowableToken).safeTransfer(receiver, assets);

        return (assets, shares);
    }

    /* BORROW MANAGEMENT */

    /// @inheritdoc IMorpho
    function borrow(
        MarketParams memory marketParams,
        uint256 assets,
        uint256 shares,
        address onBehalf,
        address receiver
    ) external returns (uint256, uint256) {
        Id id = marketParams.id();
        require(market[id].lastUpdate != 0, ErrorsLib.MARKET_NOT_CREATED);
        require(UtilsLib.exactlyOneZero(assets, shares), ErrorsLib.INCONSISTENT_INPUT);
        // No need to verify that onBehalf != address(0) thanks to the authorization check.
        require(receiver != address(0), ErrorsLib.ZERO_ADDRESS);
        require(_isSenderAuthorized(onBehalf), ErrorsLib.UNAUTHORIZED);

        _accrueInterest(marketParams, id);

        if (assets > 0) shares = assets.toSharesUp(market[id].totalBorrowAssets, market[id].totalBorrowShares);
        else assets = shares.toAssetsDown(market[id].totalBorrowAssets, market[id].totalBorrowShares);

        user[id][onBehalf].borrowShares += shares.toUint128();
        market[id].totalBorrowShares += shares.toUint128();
        market[id].totalBorrowAssets += assets.toUint128();

        require(_isHealthy(marketParams, id, onBehalf), ErrorsLib.INSUFFICIENT_COLLATERAL);
        require(market[id].totalBorrowAssets <= market[id].totalSupplyAssets, ErrorsLib.INSUFFICIENT_LIQUIDITY);

        emit EventsLib.Borrow(id, msg.sender, onBehalf, receiver, assets, shares);

        IERC20(marketParams.borrowableToken).safeTransfer(receiver, assets);

        return (assets, shares);
    }

    /// @inheritdoc IMorpho
    function repay(
        MarketParams memory marketParams,
        uint256 assets,
        uint256 shares,
        address onBehalf,
        bytes calldata data
    ) external returns (uint256, uint256) {
        Id id = marketParams.id();
        require(market[id].lastUpdate != 0, ErrorsLib.MARKET_NOT_CREATED);
        require(UtilsLib.exactlyOneZero(assets, shares), ErrorsLib.INCONSISTENT_INPUT);
        require(onBehalf != address(0), ErrorsLib.ZERO_ADDRESS);

        _accrueInterest(marketParams, id);

        if (assets > 0) shares = assets.toSharesDown(market[id].totalBorrowAssets, market[id].totalBorrowShares);
        else assets = shares.toAssetsUp(market[id].totalBorrowAssets, market[id].totalBorrowShares);

        user[id][onBehalf].borrowShares -= shares.toUint128();
        market[id].totalBorrowShares -= shares.toUint128();
        market[id].totalBorrowAssets -= assets.toUint128();

        emit EventsLib.Repay(id, msg.sender, onBehalf, assets, shares);

        if (data.length > 0) IMorphoRepayCallback(msg.sender).onMorphoRepay(assets, data);

        IERC20(marketParams.borrowableToken).safeTransferFrom(msg.sender, address(this), assets);

        return (assets, shares);
    }

    /* COLLATERAL MANAGEMENT */

    /// @inheritdoc IMorpho
    function supplyCollateral(MarketParams memory marketParams, uint256 assets, address onBehalf, bytes calldata data)
        external
    {
        Id id = marketParams.id();
        require(market[id].lastUpdate != 0, ErrorsLib.MARKET_NOT_CREATED);
        require(assets != 0, ErrorsLib.ZERO_ASSETS);
        require(onBehalf != address(0), ErrorsLib.ZERO_ADDRESS);

        // Don't accrue interest because it's not required and it saves gas.

        user[id][onBehalf].collateral += assets.toUint128();

        emit EventsLib.SupplyCollateral(id, msg.sender, onBehalf, assets);

        if (data.length > 0) IMorphoSupplyCollateralCallback(msg.sender).onMorphoSupplyCollateral(assets, data);

        IERC20(marketParams.collateralToken).safeTransferFrom(msg.sender, address(this), assets);
    }

    /// @inheritdoc IMorpho
    function withdrawCollateral(MarketParams memory marketParams, uint256 assets, address onBehalf, address receiver)
        external
    {
        Id id = marketParams.id();
        require(market[id].lastUpdate != 0, ErrorsLib.MARKET_NOT_CREATED);
        require(assets != 0, ErrorsLib.ZERO_ASSETS);
        // No need to verify that onBehalf != address(0) thanks to the authorization check.
        require(receiver != address(0), ErrorsLib.ZERO_ADDRESS);
        require(_isSenderAuthorized(onBehalf), ErrorsLib.UNAUTHORIZED);

        _accrueInterest(marketParams, id);

        user[id][onBehalf].collateral -= assets.toUint128();

        require(_isHealthy(marketParams, id, onBehalf), ErrorsLib.INSUFFICIENT_COLLATERAL);

        emit EventsLib.WithdrawCollateral(id, msg.sender, onBehalf, receiver, assets);

        IERC20(marketParams.collateralToken).safeTransfer(receiver, assets);
    }

    /* LIQUIDATION */

    /// @inheritdoc IMorpho
    function liquidate(
        MarketParams memory marketParams,
        address borrower,
        uint256 seizedAssets,
        uint256 repaidShares,
        bytes calldata data
    ) external returns (uint256, uint256) {
        Id id = marketParams.id();
        require(market[id].lastUpdate != 0, ErrorsLib.MARKET_NOT_CREATED);
        require(UtilsLib.exactlyOneZero(seizedAssets, repaidShares), ErrorsLib.INCONSISTENT_INPUT);

        _accrueInterest(marketParams, id);

        uint256 collateralPrice = IOracle(marketParams.oracle).price();

        require(!_isHealthy(marketParams, id, borrower, collateralPrice), ErrorsLib.HEALTHY_POSITION);

        // The liquidation incentive factor is min(maxIncentiveFactor, 1/(1 - cursor*(1 - lltv))).
        uint256 incentiveFactor = UtilsLib.min(
            MAX_LIQUIDATION_INCENTIVE_FACTOR, WAD.wDivDown(WAD - LIQUIDATION_CURSOR.wMulDown(WAD - marketParams.lltv))
        );

        uint256 repaidAssets;
        if (seizedAssets > 0) {
            repaidAssets = seizedAssets.mulDivUp(collateralPrice, ORACLE_PRICE_SCALE).wDivUp(incentiveFactor);
            repaidShares = repaidAssets.toSharesDown(market[id].totalBorrowAssets, market[id].totalBorrowShares);
        } else {
            repaidAssets = repaidShares.toAssetsUp(market[id].totalBorrowAssets, market[id].totalBorrowShares);
            seizedAssets = repaidAssets.wMulDown(incentiveFactor).mulDivDown(ORACLE_PRICE_SCALE, collateralPrice);
        }

        user[id][borrower].borrowShares -= repaidShares.toUint128();
        market[id].totalBorrowShares -= repaidShares.toUint128();
        market[id].totalBorrowAssets -= repaidAssets.toUint128();

        user[id][borrower].collateral -= seizedAssets.toUint128();

        // Realize the bad debt if needed. Note that it saves ~3k gas to do it.
        uint256 badDebtShares;
        if (user[id][borrower].collateral == 0) {
            badDebtShares = user[id][borrower].borrowShares;
            uint256 badDebt = badDebtShares.toAssetsUp(market[id].totalBorrowAssets, market[id].totalBorrowShares);
            market[id].totalSupplyAssets -= badDebt.toUint128();
            market[id].totalBorrowAssets -= badDebt.toUint128();
            market[id].totalBorrowShares -= badDebtShares.toUint128();
            user[id][borrower].borrowShares = 0;
        }

        IERC20(marketParams.collateralToken).safeTransfer(msg.sender, seizedAssets);

        emit EventsLib.Liquidate(id, msg.sender, borrower, repaidAssets, repaidShares, seizedAssets, badDebtShares);

        if (data.length > 0) IMorphoLiquidateCallback(msg.sender).onMorphoLiquidate(repaidAssets, data);

        IERC20(marketParams.borrowableToken).safeTransferFrom(msg.sender, address(this), repaidAssets);

        return (seizedAssets, repaidAssets);
    }

    /* FLASH LOANS */

    /// @inheritdoc IMorpho
    function flashLoan(address token, uint256 assets, bytes calldata data) external {
        IERC20(token).safeTransfer(msg.sender, assets);

        emit EventsLib.FlashLoan(msg.sender, token, assets);

        IMorphoFlashLoanCallback(msg.sender).onMorphoFlashLoan(assets, data);

        IERC20(token).safeTransferFrom(msg.sender, address(this), assets);
    }

    /* AUTHORIZATION */

    /// @inheritdoc IMorpho
    function setAuthorization(address authorized, bool newIsAuthorized) external {
        isAuthorized[msg.sender][authorized] = newIsAuthorized;

        emit EventsLib.SetAuthorization(msg.sender, msg.sender, authorized, newIsAuthorized);
    }

    /// @inheritdoc IMorpho
    function setAuthorizationWithSig(Authorization memory authorization, Signature calldata signature) external {
        require(block.timestamp < authorization.deadline, ErrorsLib.SIGNATURE_EXPIRED);
        require(authorization.nonce == nonce[authorization.authorizer]++, ErrorsLib.INVALID_NONCE);

        bytes32 hashStruct = keccak256(abi.encode(AUTHORIZATION_TYPEHASH, authorization));
        bytes32 digest = keccak256(abi.encodePacked("\x19\x01", DOMAIN_SEPARATOR, hashStruct));
        address signatory = ecrecover(digest, signature.v, signature.r, signature.s);

        require(signatory != address(0) && authorization.authorizer == signatory, ErrorsLib.INVALID_SIGNATURE);

        emit EventsLib.IncrementNonce(msg.sender, authorization.authorizer, authorization.nonce);

        isAuthorized[authorization.authorizer][authorization.authorized] = authorization.isAuthorized;

        emit EventsLib.SetAuthorization(
            msg.sender, authorization.authorizer, authorization.authorized, authorization.isAuthorized
        );
    }

    function _isSenderAuthorized(address onBehalf) internal view returns (bool) {
        return msg.sender == onBehalf || isAuthorized[onBehalf][msg.sender];
    }

    /* INTEREST MANAGEMENT */

    /// @dev Accrues interest for the given market `marketParams`.
    /// @dev Assumes that the inputs `marketParams` and `id` match.
    function _accrueInterest(MarketParams memory marketParams, Id id) internal {
        uint256 elapsed = block.timestamp - market[id].lastUpdate;

        if (elapsed == 0) return;

        // Safe "unchecked" cast.
        market[id].lastUpdate = uint128(block.timestamp);

        if (market[id].totalBorrowAssets != 0) {
            uint256 borrowRate = IIrm(marketParams.irm).borrowRate(marketParams, market[id]);
            uint256 interest = market[id].totalBorrowAssets.wMulDown(borrowRate.wTaylorCompounded(elapsed));
            market[id].totalBorrowAssets += interest.toUint128();
            market[id].totalSupplyAssets += interest.toUint128();

            uint256 feeShares;
            if (market[id].fee != 0) {
                uint256 feeAmount = interest.wMulDown(market[id].fee);
                // The fee amount is subtracted from the total supply in this calculation to compensate for the fact
                // that total supply is already updated.
                feeShares =
                    feeAmount.toSharesDown(market[id].totalSupplyAssets - feeAmount, market[id].totalSupplyShares);
                user[id][feeRecipient].supplyShares += feeShares;
                market[id].totalSupplyShares += feeShares.toUint128();
            }

            emit EventsLib.AccrueInterest(id, borrowRate, interest, feeShares);
        }
    }

    /* HEALTH CHECK */

    /// @dev Returns whether the position of `user` in the given market `marketParams` is healthy.
    /// @dev Assumes that the inputs `marketParams` and `id` match.
    function _isHealthy(MarketParams memory marketParams, Id id, address borrower) internal view returns (bool) {
        if (user[id][borrower].borrowShares == 0) return true;

        uint256 collateralPrice = IOracle(marketParams.oracle).price();

        return _isHealthy(marketParams, id, borrower, collateralPrice);
    }

    /// @dev Returns whether the position of `user` in the given market `marketParams` with the given `collateralPrice`
    /// is healthy.
    /// @dev Assumes that the inputs `marketParams` and `id` match.
    function _isHealthy(MarketParams memory marketParams, Id id, address borrower, uint256 collateralPrice)
        internal
        view
        returns (bool)
    {
        uint256 borrowed = uint256(user[id][borrower].borrowShares).toAssetsUp(
            market[id].totalBorrowAssets, market[id].totalBorrowShares
        );
        uint256 maxBorrow = uint256(user[id][borrower].collateral).mulDivDown(collateralPrice, ORACLE_PRICE_SCALE)
            .wMulDown(marketParams.lltv);

        return maxBorrow >= borrowed;
    }

    /* STORAGE VIEW */

    /// @inheritdoc IMorpho
    function extSloads(bytes32[] calldata slots) external view returns (bytes32[] memory res) {
        uint256 nSlots = slots.length;

        res = new bytes32[](nSlots);

        for (uint256 i; i < nSlots;) {
            bytes32 slot = slots[i++];

            /// @solidity memory-safe-assembly
            assembly {
                mstore(add(res, mul(i, 32)), sload(slot))
            }
        }
    }
}<|MERGE_RESOLUTION|>--- conflicted
+++ resolved
@@ -67,12 +67,8 @@
     constructor(address newOwner) {
         require(newOwner != address(0), ErrorsLib.ZERO_ADDRESS);
 
-<<<<<<< HEAD
         owner = newOwner;
-        DOMAIN_SEPARATOR = keccak256(abi.encode(DOMAIN_TYPEHASH, keccak256("Morpho"), block.chainid, address(this)));
-=======
         DOMAIN_SEPARATOR = keccak256(abi.encode(DOMAIN_TYPEHASH, block.chainid, address(this)));
->>>>>>> 582e4dfc
     }
 
     /* MODIFIERS */
