--- conflicted
+++ resolved
@@ -1,23 +1,16 @@
 // SPDX-License-Identifier: UNLICENSED
 pragma solidity 0.8.20;
 
-<<<<<<< HEAD
-import "src/Blue.sol";
-
-contract IrmMock is IIrm {
-    using FixedPointMathLib for uint256;
-=======
 import {IIrm} from "src/interfaces/IIrm.sol";
 
-import {MathLib} from "src/libraries/MathLib.sol";
+import {FixedPointMathLib} from "src/libraries/FixedPointMathLib.sol";
 import {Id, Market, MarketLib} from "src/libraries/MarketLib.sol";
 
 import {Blue} from "src/Blue.sol";
 
 contract IrmMock is IIrm {
-    using MathLib for uint256;
+    using FixedPointMathLib for uint256;
     using MarketLib for Market;
->>>>>>> 28e96a53
 
     Blue public immutable blue;
 
@@ -26,13 +19,8 @@
     }
 
     function borrowRate(Market calldata market) external view returns (uint256) {
-<<<<<<< HEAD
-        Id id = Id.wrap(keccak256(abi.encode(market)));
+        Id id = market.id();
         uint256 utilization = blue.totalBorrow(id).divWadDown(blue.totalSupply(id));
-=======
-        Id id = market.id();
-        uint256 utilization = blue.totalBorrow(id).wDiv(blue.totalSupply(id));
->>>>>>> 28e96a53
 
         // Divide by the number of seconds in a year.
         // This is a very simple model (to refine later) where x% utilization corresponds to x% APR.
