--- conflicted
+++ resolved
@@ -1,19 +1,9 @@
 // SPDX-License-Identifier: UNLICENSED
 pragma solidity ^0.8.0;
 
-<<<<<<< HEAD
-uint256 constant WAD = 1e18;
-=======
 import {UtilsLib} from "./UtilsLib.sol";
 
-/// @notice Arithmetic library with operations for fixed-point numbers.
-/// @author Solmate (https://github.com/transmissions11/solmate/blob/main/src/utils/FixedPointMathLib.sol)
-/// @author Inspired by USM (https://github.com/usmfum/USM/blob/master/contracts/WadMath.sol)
-library FixedPointMathLib {
-    /*//////////////////////////////////////////////////////////////
-                    SIMPLIFIED FIXED POINT OPERATIONS
-    //////////////////////////////////////////////////////////////*/
->>>>>>> 165541dc
+uint256 constant WAD = 1e18;
 
 /// @notice Fixed-point arithmetic library.
 /// @dev Greatly inspired by Solmate (https://github.com/transmissions11/solmate/blob/main/src/utils/FixedPointMathLib.sol)
@@ -41,24 +31,17 @@
         return mulDivUp(x, WAD, y);
     }
 
-<<<<<<< HEAD
-    /// @dev (x * y) / denominator rounded down.
-=======
     /// @dev The sum of the last three terms in a four term taylor series expansion
     ///      to approximate a compound interest rate: (1 + x)^n - 1.
     function wTaylorCompounded(uint256 x, uint256 n) internal pure returns (uint256) {
         uint256 firstTerm = x * n;
-        uint256 secondTerm = mulWadDown(firstTerm, x * UtilsLib.zeroFloorSub(n, 1)) / 2;
-        uint256 thirdTerm = mulWadDown(secondTerm, x * UtilsLib.zeroFloorSub(n, 2)) / 3;
+        uint256 secondTerm = wMulDown(firstTerm, x * UtilsLib.zeroFloorSub(n, 1)) / 2;
+        uint256 thirdTerm = wMulDown(secondTerm, x * UtilsLib.zeroFloorSub(n, 2)) / 3;
 
         return firstTerm + secondTerm + thirdTerm;
     }
 
-    /*//////////////////////////////////////////////////////////////
-                    LOW LEVEL FIXED POINT OPERATIONS
-    //////////////////////////////////////////////////////////////*/
-
->>>>>>> 165541dc
+    /// @dev (x * y) / denominator rounded down.
     function mulDivDown(uint256 x, uint256 y, uint256 denominator) internal pure returns (uint256 z) {
         /// @solidity memory-safe-assembly
         assembly {
@@ -82,24 +65,4 @@
             z := add(gt(mod(mul(x, y), denominator), 0), div(mul(x, y), denominator))
         }
     }
-<<<<<<< HEAD
-
-    /// @dev The sum of the last three terms in a four term taylor series expansion
-    ///      to approximate a compound interest rate: (1 + x)^n - 1.
-    function wTaylorCompounded(uint256 x, uint256 n) internal pure returns (uint256) {
-        uint256 firstTerm = x * n;
-        uint256 secondTerm = wMulDown(firstTerm, x * zeroFloorSub(n, 1)) / 2;
-        uint256 thirdTerm = wMulDown(secondTerm, x * zeroFloorSub(n, 2)) / 3;
-
-        return firstTerm + secondTerm + thirdTerm;
-    }
-
-    /// @dev Returns max(x - y, 0).
-    function zeroFloorSub(uint256 x, uint256 y) private pure returns (uint256 z) {
-        assembly {
-            z := mul(gt(x, y), sub(x, y))
-        }
-    }
-=======
->>>>>>> 165541dc
 }