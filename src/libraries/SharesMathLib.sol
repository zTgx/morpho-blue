// SPDX-License-Identifier: UNLICENSED
pragma solidity ^0.8.0;

import {MathLib} from "./MathLib.sol";

/// @title SharesMathLib
/// @author Morpho Labs
/// @custom:contact security@morpho.xyz
/// @notice Shares management library.
/// @dev This implementation mitigates share price manipulations, using OpenZeppelin's method of virtual shares:
///      https://docs.openzeppelin.com/contracts/4.x/erc4626#inflation-attack.
library SharesMathLib {
    using MathLib for uint256;

<<<<<<< HEAD
    uint256 internal constant VIRTUAL_SHARES = 1e3;
=======
    /// @dev The number of virtual shares has been chosen low enough to prevent overflows, and high enough to ensure high precision computations.
    uint256 internal constant VIRTUAL_SHARES = 1e6;
>>>>>>> 886e4cf4

    uint256 internal constant VIRTUAL_ASSETS = 1;

    /// @dev Calculates the value of the given assets quoted in shares, rounding down.
    /// @dev Provided that assets <= totalAssets, this function satisfies the invariant: shares <= totalShares.
    function toSharesDown(uint256 assets, uint256 totalAssets, uint256 totalShares) internal pure returns (uint256) {
        return assets.mulDivDown(totalShares + VIRTUAL_SHARES, totalAssets + VIRTUAL_ASSETS);
    }

    /// @dev Calculates the value of the given shares quoted in assets, rounding down.
    /// @dev Provided that shares <= totalShares, this function satisfies the invariant: assets <= totalAssets.
    function toAssetsDown(uint256 shares, uint256 totalAssets, uint256 totalShares) internal pure returns (uint256) {
        return shares.mulDivDown(totalAssets + VIRTUAL_ASSETS, totalShares + VIRTUAL_SHARES);
    }

    /// @dev Calculates the value of the given assets quoted in shares, rounding up.
    /// @dev Provided that assets <= totalAssets, this function satisfies the invariant: shares <= totalShares + VIRTUAL_SHARES.
    function toSharesUp(uint256 assets, uint256 totalAssets, uint256 totalShares) internal pure returns (uint256) {
        return assets.mulDivUp(totalShares + VIRTUAL_SHARES, totalAssets + VIRTUAL_ASSETS);
    }

    /// @dev Calculates the value of the given shares quoted in assets, rounding up.
    /// @dev Provided that shares <= totalShares, this function satisfies the invariant: assets <= totalAssets + VIRTUAL_SHARES.
    function toAssetsUp(uint256 shares, uint256 totalAssets, uint256 totalShares) internal pure returns (uint256) {
        return shares.mulDivUp(totalAssets + VIRTUAL_ASSETS, totalShares + VIRTUAL_SHARES);
    }
}<|MERGE_RESOLUTION|>--- conflicted
+++ resolved
@@ -12,12 +12,8 @@
 library SharesMathLib {
     using MathLib for uint256;
 
-<<<<<<< HEAD
-    uint256 internal constant VIRTUAL_SHARES = 1e3;
-=======
     /// @dev The number of virtual shares has been chosen low enough to prevent overflows, and high enough to ensure high precision computations.
     uint256 internal constant VIRTUAL_SHARES = 1e6;
->>>>>>> 886e4cf4
 
     uint256 internal constant VIRTUAL_ASSETS = 1;
 
