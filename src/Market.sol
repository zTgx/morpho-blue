// SPDX-License-Identifier: UNLICENSED
pragma solidity 0.8.20;

import {IERC20} from "src/interfaces/IERC20.sol";
import {IOracle} from "src/interfaces/IOracle.sol";

import {MathLib} from "src/libraries/MathLib.sol";
import {SafeTransferLib} from "src/libraries/SafeTransferLib.sol";

uint constant WAD = 1e18;

uint constant alpha = 0.5e18;

// Market id.
type Id is bytes32;

<<<<<<< HEAD
=======
// Market.
struct Market {
    IERC20 borrowableAsset;
    IERC20 collateralAsset;
    IOracle borrowableOracle;
    IOracle collateralOracle;
    uint lLTV;
}

>>>>>>> c56ba57e
function irm(uint utilization) pure returns (uint) {
    // Divide by the number of seconds in a year.
    // This is a very simple model (to refine later) where x% utilization corresponds to x% APR.
    return utilization / 365 days;
}

contract Blue {
    using MathLib for uint;
    using SafeTransferLib for IERC20;

<<<<<<< HEAD
    function bucketToLLTV(uint bucket) public pure returns (uint) {
        return MathLib.wDiv(bucket + 1, N + 1);
    }

    // Constants.

    uint public constant getN = N;

    address public immutable borrowableAsset;
    address public immutable collateralAsset;
    address public immutable borrowableOracle;
    address public immutable collateralOracle;

=======
>>>>>>> c56ba57e
    // Storage.

    // User' supply balances.
    mapping(Id => mapping(address => uint)) public supplyShare;
    // User' borrow balances.
    mapping(Id => mapping(address => uint)) public borrowShare;
    // User' collateral balance.
    mapping(Id => mapping(address => uint)) public collateral;
    // Market total supply.
    mapping(Id => uint) public totalSupply;
    // Market total supply shares.
    mapping(Id => uint) public totalSupplyShares;
    // Market total borrow.
    mapping(Id => uint) public totalBorrow;
    // Market total borrow shares.
    mapping(Id => uint) public totalBorrowShares;
    // Interests last update (used to check if a market has been created).
    mapping(Id => uint) public lastUpdate;

    // Markets management.

    function createMarket(Market calldata market) external {
        Id id = Id.wrap(keccak256(abi.encode(market)));
        require(lastUpdate[id] == 0, "market already exists");

        accrueInterests(id);
    }

    // Supply management.

    function supply(Market calldata market, uint amount) external {
        Id id = Id.wrap(keccak256(abi.encode(market)));
        require(lastUpdate[id] != 0, "unknown market");
        require(amount > 0, "zero amount");

        accrueInterests(id);

        if (totalSupply[id] == 0) {
            supplyShare[id][msg.sender] = WAD;
            totalSupplyShares[id] = WAD;
        } else {
            uint shares = amount.wMul(totalSupplyShares[id]).wDiv(totalSupply[id]);
            supplyShare[id][msg.sender] += shares;
            totalSupplyShares[id] += shares;
        }

        totalSupply[id] += amount;

        market.borrowableAsset.safeTransferFrom(msg.sender, address(this), amount);
    }

    function withdraw(Market calldata market, uint amount) external {
        Id id = Id.wrap(keccak256(abi.encode(market)));
        require(lastUpdate[id] != 0, "unknown market");
        require(amount > 0, "zero amount");

        accrueInterests(id);

        uint shares = amount.wMul(totalSupplyShares[id]).wDiv(totalSupply[id]);
        supplyShare[id][msg.sender] -= shares;
        totalSupplyShares[id] -= shares;

        totalSupply[id] -= amount;

        require(totalBorrow[id] <= totalSupply[id], "not enough liquidity");

        market.borrowableAsset.safeTransfer(msg.sender, amount);
    }

    // Borrow management.

    function borrow(Market calldata market, uint amount) external {
        Id id = Id.wrap(keccak256(abi.encode(market)));
        require(lastUpdate[id] != 0, "unknown market");
        require(amount > 0, "zero amount");

        accrueInterests(id);

        if (totalBorrow[id] == 0) {
            borrowShare[id][msg.sender] = WAD;
            totalBorrowShares[id] = WAD;
        } else {
            uint shares = amount.wMul(totalBorrowShares[id]).wDiv(totalBorrow[id]);
            borrowShare[id][msg.sender] += shares;
            totalBorrowShares[id] += shares;
        }

        totalBorrow[id] += amount;

        require(isHealthy(market, id, msg.sender), "not enough collateral");
        require(totalBorrow[id] <= totalSupply[id], "not enough liquidity");

        market.borrowableAsset.safeTransfer(msg.sender, amount);
    }

    function repay(Market calldata market, uint amount) external {
        Id id = Id.wrap(keccak256(abi.encode(market)));
        require(lastUpdate[id] != 0, "unknown market");
        require(amount > 0, "zero amount");

        accrueInterests(id);

        uint shares = amount.wMul(totalBorrowShares[id]).wDiv(totalBorrow[id]);
        borrowShare[id][msg.sender] -= shares;
        totalBorrowShares[id] -= shares;

        totalBorrow[id] -= amount;

        market.borrowableAsset.safeTransferFrom(msg.sender, address(this), amount);
    }

    // Collateral management.

    function supplyCollateral(Market calldata market, uint amount) external {
        Id id = Id.wrap(keccak256(abi.encode(market)));
        require(lastUpdate[id] != 0, "unknown market");
        require(amount > 0, "zero amount");

        accrueInterests(id);

        collateral[id][msg.sender] += amount;

        market.collateralAsset.transferFrom(msg.sender, address(this), amount);
    }

    function withdrawCollateral(Market calldata market, uint amount) external {
        Id id = Id.wrap(keccak256(abi.encode(market)));
        require(lastUpdate[id] != 0, "unknown market");
        require(amount > 0, "zero amount");

        accrueInterests(id);

        collateral[id][msg.sender] -= amount;

        require(isHealthy(market, id, msg.sender), "not enough collateral");

        market.collateralAsset.transfer(msg.sender, amount);
    }

<<<<<<< HEAD
    function singleLiquidate(uint bucket, address borrower, uint maxCollat) external returns (int collat, int borrow) {
        (collat, borrow) = liquidate(bucket, borrower, maxCollat);
        IERC20(collateralAsset).handleTransfer(msg.sender, collat);
        IERC20(borrowableAsset).handleTransfer(msg.sender, -borrow);
    }

    /// @return collat The negative amount of collateral added.
    /// @return borrow The negative amount of borrow added.
    function liquidate(uint bucket, address borrower, uint maxCollat) internal returns (int collat, int borrow) {
        if (maxCollat == 0) return (0, 0);
        require(bucket < N, "unknown bucket");

        accrueInterests(bucket);

        require(!isHealthy(borrower, bucket), "cannot liquidate a healthy position");

        uint incentive = WAD + alpha.wMul(WAD.wDiv(bucketToLLTV(bucket)) - WAD);
        uint borrowPrice = IOracle(borrowableOracle).price();
        uint collatPrice = IOracle(collateralOracle).price();
        // Safe to cast because it's smaller than collateral[borrower][bucket]
        collat = -int(maxCollat.min(collateral[borrower][bucket]));
        borrow = collat.wMul(collatPrice).wDiv(incentive).wDiv(borrowPrice);
        uint priorBorrowShares = borrowShare[borrower][bucket];
        uint priorBorrow = priorBorrowShares.wMul(totalBorrow[bucket]).wDiv(totalBorrowShares[bucket]);
        if (int(priorBorrow) + borrow < 0) {
            borrow = -int(priorBorrow);
            collat = borrow.wDiv(collatPrice).wMul(incentive).wMul(borrowPrice);
        }
        int shares = borrow.wMul(totalBorrowShares[bucket]).wDiv(totalBorrow[bucket]);
=======
    // Liquidation.
>>>>>>> c56ba57e

    function liquidate(Market calldata market, address borrower, uint maxSeized)
        external
        returns (uint seized, uint repaid)
    {
        Id id = Id.wrap(keccak256(abi.encode(market)));
        require(lastUpdate[id] != 0, "unknown market");
        require(maxSeized > 0, "zero amount");

        accrueInterests(id);

        require(!isHealthy(market, id, borrower), "cannot liquidate a healthy position");

        // The size of the bonus is the proportion alpha of 1 / LLTV - 1
        uint incentive = WAD + alpha.wMul(WAD.wDiv(market.lLTV) - WAD);
        uint borrowablePrice = market.borrowableOracle.price();
        uint collateralPrice = market.collateralOracle.price();
        seized = maxSeized.min(collateral[id][borrower]);
        repaid = seized.wMul(collateralPrice).wDiv(incentive).wDiv(borrowablePrice);
        uint priorBorrowShares = borrowShare[id][borrower];
        uint priorBorrow = priorBorrowShares.wMul(totalBorrow[id]).wDiv(totalBorrowShares[id]);
        if (repaid > priorBorrow) {
            repaid = priorBorrow;
            seized = repaid.wDiv(collateralPrice).wMul(incentive).wMul(borrowablePrice);
        }

        uint newCollateral = collateral[id][borrower] - seized;
        if (newCollateral == 0) {
            totalBorrow[id] -= priorBorrow;
            totalBorrowShares[id] -= priorBorrowShares;
            borrowShare[id][borrower] = 0;
            // Realize the bad debt.
            totalSupply[id] -= priorBorrow - repaid;
        } else {
            uint repaidShares = repaid.wMul(totalBorrowShares[id]).wDiv(totalBorrow[id]);
            totalBorrow[id] -= repaid;
            totalBorrowShares[id] -= repaidShares;
            borrowShare[id][borrower] -= repaidShares;
        }
        collateral[id][borrower] = newCollateral;

        market.collateralAsset.safeTransfer(msg.sender, seized);
        market.borrowableAsset.safeTransferFrom(msg.sender, address(this), repaid);
    }

    // Interests management.

    function accrueInterests(Id id) private {
        uint marketTotalSupply = totalSupply[id];

        if (marketTotalSupply != 0) {
            uint marketTotalBorrow = totalBorrow[id];
            uint utilization = marketTotalBorrow.wDiv(marketTotalSupply);
            uint borrowRate = irm(utilization);
            uint accruedInterests = marketTotalBorrow.wMul(borrowRate).wMul(block.timestamp - lastUpdate[id]);
            totalSupply[id] = marketTotalSupply + accruedInterests;
            totalBorrow[id] = marketTotalBorrow + accruedInterests;
        }

        lastUpdate[id] = block.timestamp;
    }

    // Health check.

    function isHealthy(Market calldata market, Id id, address user) private view returns (bool) {
        uint borrowShares = borrowShare[id][user];
        // totalBorrowShares[id] > 0 when borrowShares > 0.
        uint borrowValue = borrowShares > 0
            ? borrowShares.wMul(totalBorrow[id]).wDiv(totalBorrowShares[id]).wMul(market.borrowableOracle.price())
            : 0;
        uint collateralValue = collateral[id][user].wMul(market.collateralOracle.price());
        return collateralValue.wMul(market.lLTV) >= borrowValue;
    }
}<|MERGE_RESOLUTION|>--- conflicted
+++ resolved
@@ -14,8 +14,6 @@
 // Market id.
 type Id is bytes32;
 
-<<<<<<< HEAD
-=======
 // Market.
 struct Market {
     IERC20 borrowableAsset;
@@ -25,7 +23,6 @@
     uint lLTV;
 }
 
->>>>>>> c56ba57e
 function irm(uint utilization) pure returns (uint) {
     // Divide by the number of seconds in a year.
     // This is a very simple model (to refine later) where x% utilization corresponds to x% APR.
@@ -36,22 +33,6 @@
     using MathLib for uint;
     using SafeTransferLib for IERC20;
 
-<<<<<<< HEAD
-    function bucketToLLTV(uint bucket) public pure returns (uint) {
-        return MathLib.wDiv(bucket + 1, N + 1);
-    }
-
-    // Constants.
-
-    uint public constant getN = N;
-
-    address public immutable borrowableAsset;
-    address public immutable collateralAsset;
-    address public immutable borrowableOracle;
-    address public immutable collateralOracle;
-
-=======
->>>>>>> c56ba57e
     // Storage.
 
     // User' supply balances.
@@ -174,7 +155,7 @@
 
         collateral[id][msg.sender] += amount;
 
-        market.collateralAsset.transferFrom(msg.sender, address(this), amount);
+        market.collateralAsset.safeTransferFrom(msg.sender, address(this), amount);
     }
 
     function withdrawCollateral(Market calldata market, uint amount) external {
@@ -188,42 +169,10 @@
 
         require(isHealthy(market, id, msg.sender), "not enough collateral");
 
-        market.collateralAsset.transfer(msg.sender, amount);
-    }
-
-<<<<<<< HEAD
-    function singleLiquidate(uint bucket, address borrower, uint maxCollat) external returns (int collat, int borrow) {
-        (collat, borrow) = liquidate(bucket, borrower, maxCollat);
-        IERC20(collateralAsset).handleTransfer(msg.sender, collat);
-        IERC20(borrowableAsset).handleTransfer(msg.sender, -borrow);
-    }
-
-    /// @return collat The negative amount of collateral added.
-    /// @return borrow The negative amount of borrow added.
-    function liquidate(uint bucket, address borrower, uint maxCollat) internal returns (int collat, int borrow) {
-        if (maxCollat == 0) return (0, 0);
-        require(bucket < N, "unknown bucket");
-
-        accrueInterests(bucket);
-
-        require(!isHealthy(borrower, bucket), "cannot liquidate a healthy position");
-
-        uint incentive = WAD + alpha.wMul(WAD.wDiv(bucketToLLTV(bucket)) - WAD);
-        uint borrowPrice = IOracle(borrowableOracle).price();
-        uint collatPrice = IOracle(collateralOracle).price();
-        // Safe to cast because it's smaller than collateral[borrower][bucket]
-        collat = -int(maxCollat.min(collateral[borrower][bucket]));
-        borrow = collat.wMul(collatPrice).wDiv(incentive).wDiv(borrowPrice);
-        uint priorBorrowShares = borrowShare[borrower][bucket];
-        uint priorBorrow = priorBorrowShares.wMul(totalBorrow[bucket]).wDiv(totalBorrowShares[bucket]);
-        if (int(priorBorrow) + borrow < 0) {
-            borrow = -int(priorBorrow);
-            collat = borrow.wDiv(collatPrice).wMul(incentive).wMul(borrowPrice);
-        }
-        int shares = borrow.wMul(totalBorrowShares[bucket]).wDiv(totalBorrow[bucket]);
-=======
+        market.collateralAsset.safeTransfer(msg.sender, amount);
+    }
+
     // Liquidation.
->>>>>>> c56ba57e
 
     function liquidate(Market calldata market, address borrower, uint maxSeized)
         external
