// SPDX-License-Identifier: UNLICENSED
pragma solidity >=0.5.0;

import {IFlashLender} from "./IFlashLender.sol";

type Id is bytes32;

struct Market {
    address borrowableAsset;
    address collateralAsset;
    address oracle;
    address irm;
    uint256 lltv;
}

/// @notice Contains the `v`, `r` and `s` parameters of an ECDSA signature.
struct Signature {
    uint8 v;
    bytes32 r;
    bytes32 s;
}

/// @title IBlue
/// @author Morpho Labs
/// @custom:contact security@morpho.xyz
/// @notice Interface of Blue.
interface IBlue is IFlashLender {
<<<<<<< HEAD
    /// @notice Emitted when setting a new owner.
    /// @param newOwner The new owner of the contract.
    event SetOwner(address indexed newOwner);

    /// @notice Emitted when setting a new fee.
    /// @param id The market id.
    /// @param fee The new fee.
    event SetFee(Id indexed id, uint256 fee);

    /// @notice Emitted when setting a new fee recipient.
    /// @param feeRecipient The new fee recipient.
    event SetFeeRecipient(address indexed feeRecipient);

    /// @notice Emitted when enabling an IRM.
    /// @param irm The IRM that was enabled.
    event EnableIrm(address indexed irm);

    /// @notice Emitted when enabling an LLTV.
    /// @param lltv The LLTV that was enabled.
    event EnableLltv(uint256 lltv);

    /// @notice Emitted when creating a market.
    /// @param id The market id.
    /// @param market The market that was created.
    event CreateMarket(Id indexed id, Market market);

    /// @notice Emitted on supply of assets.
    /// @param id The market id.
    /// @param caller The caller.
    /// @param onBehalf The address that will receive the position.
    /// @param amount The amount of assets supplied.
    /// @param shares The amount of shares minted.
    event Supply(Id indexed id, address indexed caller, address indexed onBehalf, uint256 amount, uint256 shares);

    /// @notice Emitted on withdrawal of assets.
    /// @param id The market id.
    /// @param caller The caller.
    /// @param onBehalf The address from which the assets are withdrawn.
    /// @param receiver The address that will receive the withdrawn assets.
    /// @param amount The amount of assets withdrawn.
    /// @param shares The amount of shares burned.
    event Withdraw(
        Id indexed id,
        address caller,
        address indexed onBehalf,
        address indexed receiver,
        uint256 amount,
        uint256 shares
    );

    /// @notice Emitted on borrow of assets.
    /// @param id The market id.
    /// @param caller The caller.
    /// @param onBehalf The address from which the assets are borrowed.
    /// @param receiver The address that will receive the borrowed assets.
    /// @param amount The amount of assets borrowed.
    /// @param shares The amount of shares minted.
    event Borrow(
        Id indexed id,
        address caller,
        address indexed onBehalf,
        address indexed receiver,
        uint256 amount,
        uint256 shares
    );

    /// @notice Emitted on repayment of assets.
    /// @param id The market id.
    /// @param caller The caller.
    /// @param onBehalf The address for which the assets are repaid.
    /// @param amount The amount of assets repaid.
    /// @param shares The amount of shares burned.
    event Repay(Id indexed id, address indexed caller, address indexed onBehalf, uint256 amount, uint256 shares);

    /// @notice Emitted on supply of collateral.
    /// @param id The market id.
    /// @param caller The caller.
    /// @param onBehalf The address that will receive the position.
    /// @param amount The amount of collateral supplied.
    event SupplyCollateral(Id indexed id, address indexed caller, address indexed onBehalf, uint256 amount);

    /// @notice Emitted on withdrawal of collateral.
    /// @param id The market id.
    /// @param caller The caller.
    /// @param onBehalf The address from which the collateral is withdrawn.
    /// @param receiver The address that will receive the withdrawn collateral.
    /// @param amount The amount of collateral withdrawn.
    event WithdrawCollateral(
        Id indexed id, address caller, address indexed onBehalf, address indexed receiver, uint256 amount
    );

    /// @notice Emitted on liquidation of a position.
    /// @param id The market id.
    /// @param caller The caller.
    /// @param borrower The borrower of the position.
    /// @param repaid The amount of assets repaid.
    /// @param repaidShares The amount of shares burned.
    /// @param seized The amount of collateral seized.
    /// @param badDebtShares The amount of shares minted as bad debt.
    event Liquidate(
        Id indexed id,
        address indexed caller,
        address indexed borrower,
        uint256 repaid,
        uint256 repaidShares,
        uint256 seized,
        uint256 badDebtShares
    );

    /// @notice Emitted on flash loan.
    /// @param caller The caller..
    /// @param token The token that was flash loaned.
    /// @param amount The amount that was flash loaned.
    event FlashLoan(address indexed caller, address indexed token, uint256 amount);

    /// @notice Emitted when setting an authorization.
    /// @param caller The caller.
    /// @param authorizer The authorizer address.
    /// @param authorized The authorized address.
    /// @param newIsAuthorized The new authorization status.
    event SetAuthorization(
        address indexed caller, address indexed authorizer, address indexed authorized, bool newIsAuthorized
    );

    /// @notice Emitted when setting an authorization with a signature.
    /// @param caller The caller.
    /// @param authorizer The authorizer address.
    /// @param usedNonce The nonce that was used.
    event IncrementNonce(address indexed caller, address indexed authorizer, uint256 usedNonce);

    /// @notice Emitted when accruing interests.
    /// @param id The market id.
    /// @param prevBorrowRate The previous borrow rate.
    /// @param accruedInterests The amount of interests accrued.
    /// @param feeShares The amount of shares minted as fee.
    event AccrueInterests(Id indexed id, uint256 prevBorrowRate, uint256 accruedInterests, uint256 feeShares);

    /// @notice The EIP-712 domain separator.
    function DOMAIN_SEPARATOR() external view returns (bytes32);

    /// @notice The owner of the contract.
    function owner() external view returns (address);

    /// @notice The fee recipient.
    /// @dev The recipient receives the fees through a supply position.
    ///      As every other supplier, the recipient is subject to illiquidity risks.
    function feeRecipient() external view returns (address);

    /// @notice The `user`'s supply shares on the market defined by the given `id`.
    function supplyShares(Id id, address user) external view returns (uint256);

    /// @notice The `user`'s borrow shares on the market defined by the given `id`.
    function borrowShares(Id, address user) external view returns (uint256);

    /// @notice The `user`'s collateral balance on the market defined by the given `id`.
    function collateral(Id id, address user) external view returns (uint256);

    /// @notice The total amount of assets supplied to the market defined by the given `id`.
    /// @dev The value can be incaccurate since it does not take into account the accrued interests.
    function totalSupply(Id id) external view returns (uint256);
=======
    function DOMAIN_SEPARATOR() external view returns (bytes32);
>>>>>>> 8d31147e

    /// @notice The total supply shares of the market defined by the given `id`.
    function totalSupplyShares(Id id) external view returns (uint256);

    /// @notice The total amount of assets borrowed from the market defined by the given `id`.
    /// @dev The value can be incaccurate since it does not take into account the accrued interests.
    function totalBorrow(Id id) external view returns (uint256);

    /// @notice The total borrow shares of the market defined by the given `id`.
    function totalBorrowShares(Id id) external view returns (uint256);

    /// @notice The last update of the market defined by the given `id` (used to check if a market has been created).
    function lastUpdate(Id id) external view returns (uint256);

    /// @notice The fee of the market defined by the given `id`.
    function fee(Id id) external view returns (uint256);

    /// @notice Whether the `irm` is enabled.
    function isIrmEnabled(address irm) external view returns (bool);

    /// @notice Whether the `lltv` is enabled.
    function isLltvEnabled(uint256 lltv) external view returns (bool);

    /// @notice Whether `aurothized` is authorized to modify `authorizer`'s positions.
    /// @dev By default, `msg.sender` is authorized by themself.
    function isAuthorized(address authorizer, address authorized) external view returns (bool);

    /// @notice The `user`'s current nonce. Used to prevent replay attacks with EIP-712 signatures.
    function nonce(address user) external view returns (uint256);

    /// @notice Sets `newOwner` as owner of the contract.
    function setOwner(address newOwner) external;

    /// @notice Enables `irm` as possible IRM for market creation.
    function enableIrm(address irm) external;

    /// @notice Enables `lltv` as possible LLTV for market creation.
    function enableLltv(uint256 lltv) external;

    /// @notice Sets the `newFee` for `market`.
    /// @dev It is the `owner`'s responsibility to ensure `feeRecipient` is set before setting a non-zero fee.
    function setFee(Market memory market, uint256 newFee) external;

    /// @notice Sets `recipient` as recipient of the fee.
    function setFeeRecipient(address recipient) external;

    /// @notice Creates `market`.
    function createMarket(Market memory market) external;

<<<<<<< HEAD
    /// @notice Supplies assets to a market.
    /// @param market The market to supply assets to.
    /// @param amount The amount of assets to supply.
    /// @param onBehalf The address that will receive the position.
    /// @param data Arbitrary data to pass to the `onBlueSupply` callback. Pass empty data if not needed.
    function supply(Market memory market, uint256 amount, address onBehalf, bytes memory data) external;

    /// @notice Withdraws assets from a market.
    /// @param market The market to withdraw assets from.
    /// @param onBehalf The address from which to withdraw.
    /// @param receiver The address that will receive the withdrawn assets.
    /// @dev If `msg.sender != onBehalf`, `msg.sender` must be authorized to withdraw from `onBehalf`.
    function withdraw(Market memory market, uint256 amount, address onBehalf, address receiver) external;

    /// @notice Borrows assets from a market.
    /// @param market The market to borrow assets from.
    /// @param amount The amount of assets to borrow.
    /// @param onBehalf The address from which to borrow.
    /// @param receiver The address that will receive the borrowed assets.
    /// @dev If `msg.sender != onBehalf`, `msg.sender` must be authorized to withdraw from `onBehalf`.
    function borrow(Market memory market, uint256 amount, address onBehalf, address receiver) external;

    /// @notice Repays assets to a market.
    /// @param market The market to repay assets to.
    /// @param onBehalf The address for which to repay.
    /// @param data Arbitrary data to pass to the `onBlueRepay` callback. Pass empty data if not needed.
    function repay(Market memory market, uint256 amount, address onBehalf, bytes memory data) external;

    /// @notice Supplies collateral to a market.
    /// @param market The market to supply collateral to.
    /// @param amount The amount of collateral to supply.
    /// @param onBehalf The address that will receive the position.
    /// @param data Arbitrary data to pass to the `onBlueSupplyCollateral` callback. Pass empty data if not needed.
    /// @dev Don't accrue interests because it's not required and it saves gas.
=======
    function supply(Market memory market, uint256 amount, uint256 shares, address onBehalf, bytes memory data)
        external;
    function withdraw(Market memory market, uint256 amount, uint256 shares, address onBehalf, address receiver)
        external;
    function borrow(Market memory market, uint256 amount, uint256 shares, address onBehalf, address receiver)
        external;
    function repay(Market memory market, uint256 amount, uint256 shares, address onBehalf, bytes memory data)
        external;
>>>>>>> 8d31147e
    function supplyCollateral(Market memory market, uint256 amount, address onBehalf, bytes memory data) external;

    /// @notice Withdraws collateral from a market.
    /// @param market The market to withdraw collateral from.
    /// @param amount The amount of collateral to withdraw.
    /// @param onBehalf The address from which to withdraw.
    /// @param receiver The address that will receive the withdrawn collateral.
    /// @dev If `msg.sender != onBehalf`, `msg.sender` must be authorized to withdraw from `onBehalf`.
    function withdrawCollateral(Market memory market, uint256 amount, address onBehalf, address receiver) external;

    /// @notice Liquidates a position.
    /// @param market The market of the position.
    /// @param borrower The borrower of the position.
    /// @param seized The amount of collateral to seize.
    /// @param data Arbitrary data to pass to the `onBlueLiquidate` callback. Pass empty data if not needed
    function liquidate(Market memory market, address borrower, uint256 seized, bytes memory data) external;

    /// @notice Sets the authorization for `authorized` to manage `msg.sender`'s positions.
    /// @param authorized The authorized address.
    /// @param newIsAuthorized The new authorization status.
    function setAuthorization(address authorized, bool newIsAuthorized) external;

    /// @notice Sets the authorization for `authorized` to manage `authorizer`'s positions.
    /// @param authorizer The authorizer address.
    /// @param authorized The authorized address.
    /// @param newIsAuthorized The new authorization status.
    /// @param deadline The deadline after which the signature is invalid.
    /// @dev The signature is malleable, but it has no impact on the security here.
    function setAuthorizationWithSig(
        address authorizer,
        address authorized,
        bool newIsAuthorized,
        uint256 deadline,
        Signature calldata signature
    ) external;

    /// @notice Returns the data stored on the different `slots`.
    function extsload(bytes32[] memory slots) external view returns (bytes32[] memory res);
}<|MERGE_RESOLUTION|>--- conflicted
+++ resolved
@@ -25,7 +25,6 @@
 /// @custom:contact security@morpho.xyz
 /// @notice Interface of Blue.
 interface IBlue is IFlashLender {
-<<<<<<< HEAD
     /// @notice Emitted when setting a new owner.
     /// @param newOwner The new owner of the contract.
     event SetOwner(address indexed newOwner);
@@ -186,9 +185,6 @@
     /// @notice The total amount of assets supplied to the market defined by the given `id`.
     /// @dev The value can be incaccurate since it does not take into account the accrued interests.
     function totalSupply(Id id) external view returns (uint256);
-=======
-    function DOMAIN_SEPARATOR() external view returns (bytes32);
->>>>>>> 8d31147e
 
     /// @notice The total supply shares of the market defined by the given `id`.
     function totalSupplyShares(Id id) external view returns (uint256);
@@ -238,20 +234,21 @@
     /// @notice Creates `market`.
     function createMarket(Market memory market) external;
 
-<<<<<<< HEAD
     /// @notice Supplies assets to a market.
     /// @param market The market to supply assets to.
     /// @param amount The amount of assets to supply.
     /// @param onBehalf The address that will receive the position.
     /// @param data Arbitrary data to pass to the `onBlueSupply` callback. Pass empty data if not needed.
-    function supply(Market memory market, uint256 amount, address onBehalf, bytes memory data) external;
+    function supply(Market memory market, uint256 amount, uint256 shares, address onBehalf, bytes memory data)
+        external;
 
     /// @notice Withdraws assets from a market.
     /// @param market The market to withdraw assets from.
     /// @param onBehalf The address from which to withdraw.
     /// @param receiver The address that will receive the withdrawn assets.
     /// @dev If `msg.sender != onBehalf`, `msg.sender` must be authorized to withdraw from `onBehalf`.
-    function withdraw(Market memory market, uint256 amount, address onBehalf, address receiver) external;
+    function withdraw(Market memory market, uint256 amount, uint256 shares, address onBehalf, address receiver)
+        external;
 
     /// @notice Borrows assets from a market.
     /// @param market The market to borrow assets from.
@@ -259,13 +256,15 @@
     /// @param onBehalf The address from which to borrow.
     /// @param receiver The address that will receive the borrowed assets.
     /// @dev If `msg.sender != onBehalf`, `msg.sender` must be authorized to withdraw from `onBehalf`.
-    function borrow(Market memory market, uint256 amount, address onBehalf, address receiver) external;
+    function borrow(Market memory market, uint256 amount, uint256 shares, address onBehalf, address receiver)
+        external;
 
     /// @notice Repays assets to a market.
     /// @param market The market to repay assets to.
     /// @param onBehalf The address for which to repay.
     /// @param data Arbitrary data to pass to the `onBlueRepay` callback. Pass empty data if not needed.
-    function repay(Market memory market, uint256 amount, address onBehalf, bytes memory data) external;
+    function repay(Market memory market, uint256 amount, uint256 shares, address onBehalf, bytes memory data)
+        external;
 
     /// @notice Supplies collateral to a market.
     /// @param market The market to supply collateral to.
@@ -273,16 +272,6 @@
     /// @param onBehalf The address that will receive the position.
     /// @param data Arbitrary data to pass to the `onBlueSupplyCollateral` callback. Pass empty data if not needed.
     /// @dev Don't accrue interests because it's not required and it saves gas.
-=======
-    function supply(Market memory market, uint256 amount, uint256 shares, address onBehalf, bytes memory data)
-        external;
-    function withdraw(Market memory market, uint256 amount, uint256 shares, address onBehalf, address receiver)
-        external;
-    function borrow(Market memory market, uint256 amount, uint256 shares, address onBehalf, address receiver)
-        external;
-    function repay(Market memory market, uint256 amount, uint256 shares, address onBehalf, bytes memory data)
-        external;
->>>>>>> 8d31147e
     function supplyCollateral(Market memory market, uint256 amount, address onBehalf, bytes memory data) external;
 
     /// @notice Withdraws collateral from a market.
