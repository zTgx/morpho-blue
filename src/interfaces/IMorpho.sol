// SPDX-License-Identifier: GPL-2.0-or-later
pragma solidity >=0.5.0;

type Id is bytes32;

struct MarketParams {
    address loanToken;
    address collateralToken;
    address oracle;
    address irm;
    uint256 lltv;
}

/// @dev Warning: For `feeRecipient`, `supplyShares` does not contain the accrued shares since the last interest
/// accrual.
struct Position {
    uint256 supplyShares;
    uint128 borrowShares;
    uint128 collateral;
}

/// @dev Warning: `totalSupplyAssets` does not contain the accrued interest since the last interest accrual.
/// @dev Warning: `totalBorrowAssets` does not contain the accrued interest since the last interest accrual.
/// @dev Warning: `totalSupplyShares` does not contain the additional shares accrued by `feeRecipient` since the last
/// interest accrual.
struct Market {
    uint128 totalSupplyAssets;
    uint128 totalSupplyShares;
    uint128 totalBorrowAssets;
    uint128 totalBorrowShares;
    uint128 lastUpdate;
    uint128 fee;
}

struct Authorization {
    address authorizer;
    address authorized;
    bool isAuthorized;
    uint256 nonce;
    uint256 deadline;
}

struct Signature {
    uint8 v;
    bytes32 r;
    bytes32 s;
}

/// @dev This interface is used for factorizing IMorphoStaticTyping and IMorpho.
/// @dev Consider using the IMorpho interface instead of this one.
interface IMorphoBase {
    /// @notice The EIP-712 domain separator.
    /// @dev Warning: Every EIP-712 signed message based on this domain separator can be reused on another chain sharing
    /// the same chain id because the domain separator would be the same.
    function DOMAIN_SEPARATOR() external view returns (bytes32);

    /// @notice The owner of the contract.
    /// @dev It has the power to change the owner.
    /// @dev It has the power to set fees on markets and set the fee recipient.
    /// @dev It has the power to enable but not disable IRMs and LLTVs.
    function owner() external view returns (address);

    /// @notice The fee recipient of all markets.
    /// @dev The recipient receives the fees of a given market through a supply position on that market.
    function feeRecipient() external view returns (address);

    /// @notice Whether the `irm` is enabled.
    function isIrmEnabled(address irm) external view returns (bool);

    /// @notice Whether the `lltv` is enabled.
    function isLltvEnabled(uint256 lltv) external view returns (bool);

    /// @notice Whether `authorized` is authorized to modify `authorizer`'s position on all markets.
    /// @dev Anyone is authorized to modify their own positions, regardless of this variable.
    function isAuthorized(address authorizer, address authorized) external view returns (bool);

    /// @notice The `authorizer`'s current nonce. Used to prevent replay attacks with EIP-712 signatures.
    function nonce(address authorizer) external view returns (uint256);

    /// @notice Sets `newOwner` as `owner` of the contract.
    /// @dev Warning: No two-step transfer ownership.
    /// @dev Warning: The owner can be set to the zero address.
    function setOwner(address newOwner) external;

    /// @notice Enables `irm` as a possible IRM for market creation.
    /// @dev Warning: It is not possible to disable an IRM.
    function enableIrm(address irm) external;

    /// @notice Enables `lltv` as a possible LLTV for market creation.
    /// @dev Warning: It is not possible to disable a LLTV.
    function enableLltv(uint256 lltv) external;

    /// @notice Sets the `newFee` for the given market `marketParams`.
    /// @param newFee The new fee, scaled by wad.
    /// @dev Warning: The recipient can be the zero address.
    function setFee(MarketParams memory marketParams, uint256 newFee) external;

    /// @notice Sets `newFeeRecipient` as `feeRecipient` of the fee.
    /// @dev Warning: If the fee recipient is set to the zero address, fees will accrue there and will be lost.
    /// @dev Modifying the fee recipient will allow the new recipient to claim any pending fees not yet accrued. To
    /// ensure that the current recipient receives all due fees, accrue interest manually prior to making any changes.
    function setFeeRecipient(address newFeeRecipient) external;

    /// @notice Creates the market `marketParams`.
    /// @dev Here is the list of assumptions on the market's dependencies (tokens, IRM and oracle) that guarantees
    /// Morpho behaves as expected:
    /// - The token should be ERC-20 compliant, except that it can omit return values on `transfer` and `transferFrom`.
    /// - The token balance of Morpho should only decrease on `transfer` and `transferFrom`. In particular, tokens with
    /// burn functions are not supported.
    /// - The token should not re-enter Morpho on `transfer` nor `transferFrom`.
    /// - The token balance of the sender (resp. receiver) should decrease (resp. increase) by exactly the given amount
    /// on `transfer` and `transferFrom`. In particular, tokens with fees on transfer are not supported.
    /// - The IRM should not re-enter Morpho.
    /// - The oracle should return a price with the correct scaling.
    /// @dev Here is a list of properties on the market's dependencies that could break Morpho's liveness properties
    /// (funds could get stuck):
    /// - The token can revert on `transfer` and `transferFrom` for a reason other than an approval or balance issue.
    /// - A very high amount of assets (~1e35) supplied or borrowed can make the computation of `toSharesUp` and
    /// `toSharesDown` overflow.
    /// - The IRM can revert on `borrowRate`.
    /// - A very high borrow rate returned by the IRM can make the computation of `interest` in `_accrueInterest`
    /// overflow.
    /// - The oracle can revert on `price`. Note that this can be used to prevent `borrow`, `withdrawCollateral` and
    /// `liquidate` from being used under certain market conditions.
    /// - A very high price returned by the oracle can make the computation of `maxBorrow` in `_isHealthy` overflow, or
    /// the computation of `assetsRepaid` in `liquidate` overflow.
    /// @dev The borrow share price of a market with less than 1e4 assets borrowed can be decreased by manipulations, to
    /// the point where `totalBorrowShares` is very large and borrowing overflows.
    function createMarket(MarketParams memory marketParams) external;

    /// @notice Supplies `assets` or `shares` on behalf of `onBehalf`, optionally calling back the caller's
    /// `onMorphoSupply` function with the given `data`.
<<<<<<< HEAD
    /// @dev Either `assets` or `shares` should be zero. Most use cases should rely on `assets` as an input so the
    /// caller is guaranteed to have `assets` tokens pulled from their balance, but the possibility to mint a specific
    /// amount of shares is given for full compatibility and precision.
    /// @dev If the supply of a market gets depleted, the supply share price instantly resets to
    /// `VIRTUAL_ASSETS`:`VIRTUAL_SHARES`.
=======
    /// @dev Either `assets` or `shares` should be zero. Most usecases should rely on `assets` as an input so the caller
    /// is guaranteed to have `assets` tokens pulled from their balance, but the possibility to mint a specific amount
    /// of shares is given for full compatibility and precision.
>>>>>>> 2dfed616
    /// @dev Supplying a large amount can revert for overflow.
    /// @dev Supplying an amount of shares may lead to supply more or fewer assets than expected due to slippage.
    /// Consider using the `assets` parameter to avoid this.
    /// @param marketParams The market to supply assets to.
    /// @param assets The amount of assets to supply.
    /// @param shares The amount of shares to mint.
    /// @param onBehalf The address that will own the increased supply position.
    /// @param data Arbitrary data to pass to the `onMorphoSupply` callback. Pass empty data if not needed.
    /// @return assetsSupplied The amount of assets supplied.
    /// @return sharesSupplied The amount of shares minted.
    function supply(
        MarketParams memory marketParams,
        uint256 assets,
        uint256 shares,
        address onBehalf,
        bytes memory data
    ) external returns (uint256 assetsSupplied, uint256 sharesSupplied);

    /// @notice Withdraws `assets` or `shares` on behalf of `onBehalf` to `receiver`.
    /// @dev Either `assets` or `shares` should be zero. To withdraw max, pass the `shares`'s balance of `onBehalf`.
    /// @dev `msg.sender` must be authorized to manage `onBehalf`'s positions.
    /// @dev Withdrawing an amount corresponding to more shares than supplied will revert for underflow.
    /// @dev It is advised to use the `shares` input when withdrawing the full position to avoid reverts due to
    /// conversion roundings between shares and assets.
    /// @param marketParams The market to withdraw assets from.
    /// @param assets The amount of assets to withdraw.
    /// @param shares The amount of shares to burn.
    /// @param onBehalf The address of the owner of the supply position.
    /// @param receiver The address that will receive the withdrawn assets.
    /// @return assetsWithdrawn The amount of assets withdrawn.
    /// @return sharesWithdrawn The amount of shares burned.
    function withdraw(
        MarketParams memory marketParams,
        uint256 assets,
        uint256 shares,
        address onBehalf,
        address receiver
    ) external returns (uint256 assetsWithdrawn, uint256 sharesWithdrawn);

    /// @notice Borrows `assets` or `shares` on behalf of `onBehalf` to `receiver`.
<<<<<<< HEAD
    /// @dev Either `assets` or `shares` should be zero. Most use cases should rely on `assets` as an input so the
    /// caller is guaranteed to borrow `assets` of tokens, but the possibility to mint a specific amount of shares is
    /// given for full compatibility and precision.
    /// @dev If the borrow of a market gets depleted, the borrow share price instantly resets to
    /// `VIRTUAL_ASSETS`:`VIRTUAL_SHARES`.
=======
    /// @dev Either `assets` or `shares` should be zero. Most usecases should rely on `assets` as an input so the caller
    /// is guaranteed to borrow `assets` of tokens, but the possibility to mint a specific amount of shares is given for
    /// full compatibility and precision.
>>>>>>> 2dfed616
    /// @dev `msg.sender` must be authorized to manage `onBehalf`'s positions.
    /// @dev Borrowing a large amount can revert for overflow.
    /// @dev Borrowing an amount of shares may lead to borrow fewer assets than expected due to slippage.
    /// Consider using the `assets` parameter to avoid this.
    /// @param marketParams The market to borrow assets from.
    /// @param assets The amount of assets to borrow.
    /// @param shares The amount of shares to mint.
    /// @param onBehalf The address that will own the increased borrow position.
    /// @param receiver The address that will receive the borrowed assets.
    /// @return assetsBorrowed The amount of assets borrowed.
    /// @return sharesBorrowed The amount of shares minted.
    function borrow(
        MarketParams memory marketParams,
        uint256 assets,
        uint256 shares,
        address onBehalf,
        address receiver
    ) external returns (uint256 assetsBorrowed, uint256 sharesBorrowed);

    /// @notice Repays `assets` or `shares` on behalf of `onBehalf`, optionally calling back the caller's
    /// `onMorphoReplay` function with the given `data`.
    /// @dev Either `assets` or `shares` should be zero. To repay max, pass the `shares`'s balance of `onBehalf`.
    /// @dev Repaying an amount corresponding to more shares than borrowed will revert for underflow.
    /// @dev It is advised to use the `shares` input when repaying the full position to avoid reverts due to conversion
    /// roundings between shares and assets.
    /// @dev An attacker can front-run a repay with a small repay making the transaction revert for underflow.
    /// @param marketParams The market to repay assets to.
    /// @param assets The amount of assets to repay.
    /// @param shares The amount of shares to burn.
    /// @param onBehalf The address of the owner of the debt position.
    /// @param data Arbitrary data to pass to the `onMorphoRepay` callback. Pass empty data if not needed.
    /// @return assetsRepaid The amount of assets repaid.
    /// @return sharesRepaid The amount of shares burned.
    function repay(
        MarketParams memory marketParams,
        uint256 assets,
        uint256 shares,
        address onBehalf,
        bytes memory data
    ) external returns (uint256 assetsRepaid, uint256 sharesRepaid);

    /// @notice Supplies `assets` of collateral on behalf of `onBehalf`, optionally calling back the caller's
    /// `onMorphoSupplyCollateral` function with the given `data`.
    /// @dev Interest are not accrued since it's not required and it saves gas.
    /// @dev Supplying a large amount can revert for overflow.
    /// @param marketParams The market to supply collateral to.
    /// @param assets The amount of collateral to supply.
    /// @param onBehalf The address that will own the increased collateral position.
    /// @param data Arbitrary data to pass to the `onMorphoSupplyCollateral` callback. Pass empty data if not needed.
    function supplyCollateral(MarketParams memory marketParams, uint256 assets, address onBehalf, bytes memory data)
        external;

    /// @notice Withdraws `assets` of collateral on behalf of `onBehalf` to `receiver`.
    /// @dev `msg.sender` must be authorized to manage `onBehalf`'s positions.
    /// @dev Withdrawing an amount corresponding to more collateral than supplied will revert for underflow.
    /// @param marketParams The market to withdraw collateral from.
    /// @param assets The amount of collateral to withdraw.
    /// @param onBehalf The address of the owner of the collateral position.
    /// @param receiver The address that will receive the collateral assets.
    function withdrawCollateral(MarketParams memory marketParams, uint256 assets, address onBehalf, address receiver)
        external;

    /// @notice Liquidates the given `repaidShares` of debt asset or seize the given `seizedAssets` of collateral on the
    /// given market `marketParams` of the given `borrower`'s position, optionally calling back the caller's
    /// `onMorphoLiquidate` function with the given `data`.
    /// @dev Either `seizedAssets` or `repaidShares` should be zero.
    /// @dev Seizing more than the collateral balance will underflow and revert without any error message.
    /// @dev Repaying more than the borrow balance will underflow and revert without any error message.
    /// @dev An attacker can front-run a liquidation with a small repay making the transaction revert for underflow.
    /// @param marketParams The market of the position.
    /// @param borrower The owner of the position.
    /// @param seizedAssets The amount of collateral to seize.
    /// @param repaidShares The amount of shares to repay.
    /// @param data Arbitrary data to pass to the `onMorphoLiquidate` callback. Pass empty data if not needed.
    /// @return The amount of assets seized.
    /// @return The amount of assets repaid.
    function liquidate(
        MarketParams memory marketParams,
        address borrower,
        uint256 seizedAssets,
        uint256 repaidShares,
        bytes memory data
    ) external returns (uint256, uint256);

    /// @notice Executes a flash loan.
    /// @dev Flash loans have access to the whole balance of the contract (the liquidity and deposited collateral of all
    /// markets combined, plus donations).
    /// @dev Warning: Not ERC-3156 compliant but compatibility is easily reached:
    /// - `flashFee` is zero.
    /// - `maxFlashLoan` is the token's balance of this contract.
    /// - The receiver of `assets` is the caller.
    /// @param token The token to flash loan.
    /// @param assets The amount of assets to flash loan.
    /// @param data Arbitrary data to pass to the `onMorphoFlashLoan` callback.
    function flashLoan(address token, uint256 assets, bytes calldata data) external;

    /// @notice Sets the authorization for `authorized` to manage `msg.sender`'s positions.
    /// @param authorized The authorized address.
    /// @param newIsAuthorized The new authorization status.
    function setAuthorization(address authorized, bool newIsAuthorized) external;

    /// @notice Sets the authorization for `authorization.authorized` to manage `authorization.authorizer`'s positions.
    /// @dev Warning: Reverts if the signature has already been submitted.
    /// @dev The signature is malleable, but it has no impact on the security here.
    /// @dev The nonce is passed as argument to be able to revert with a different error message.
    /// @param authorization The `Authorization` struct.
    /// @param signature The signature.
    function setAuthorizationWithSig(Authorization calldata authorization, Signature calldata signature) external;

    /// @notice Accrues interest for the given market `marketParams`.
    function accrueInterest(MarketParams memory marketParams) external;

    /// @notice Returns the data stored on the different `slots`.
    function extSloads(bytes32[] memory slots) external view returns (bytes32[] memory);
}

/// @dev This interface is inherited by Morpho so that function signatures are checked by the compiler.
/// @dev Consider using the IMorpho interface instead of this one.
interface IMorphoStaticTyping is IMorphoBase {
    /// @notice The state of the position of `user` on the market corresponding to `id`.
    /// @dev Warning: For `feeRecipient`, `supplyShares` does not contain the accrued shares since the last interest
    /// accrual.
    function position(Id id, address user)
        external
        view
        returns (uint256 supplyShares, uint128 borrowShares, uint128 collateral);

    /// @notice The state of the market corresponding to `id`.
    /// @dev Warning: `totalSupplyAssets` does not contain the accrued interest since the last interest accrual.
    /// @dev Warning: `totalBorrowAssets` does not contain the accrued interest since the last interest accrual.
    /// @dev Warning: `totalSupplyShares` does not contain the accrued shares by `feeRecipient` since the last interest
    /// accrual.
    function market(Id id)
        external
        view
        returns (
            uint128 totalSupplyAssets,
            uint128 totalSupplyShares,
            uint128 totalBorrowAssets,
            uint128 totalBorrowShares,
            uint128 lastUpdate,
            uint128 fee
        );

    /// @notice The market params corresponding to `id`.
    /// @dev This mapping is not used in Morpho. It is there to enable reducing the cost associated to calldata on layer
    /// 2s by creating a wrapper contract with functions that take `id` as input instead of `marketParams`.
    function idToMarketParams(Id id)
        external
        view
        returns (address loanToken, address collateralToken, address oracle, address irm, uint256 lltv);
}

/// @title IMorpho
/// @author Morpho Labs
/// @custom:contact security@morpho.org
/// @dev Use this interface for Morpho to have access to all the functions with the appropriate function signatures.
interface IMorpho is IMorphoBase {
    /// @notice The state of the position of `user` on the market corresponding to `id`.
    /// @dev Warning: For `feeRecipient`, `p.supplyShares` does not contain the accrued shares since the last interest
    /// accrual.
    function position(Id id, address user) external view returns (Position memory p);

    /// @notice The state of the market corresponding to `id`.
    /// @dev Warning: `m.totalSupplyAssets` does not contain the accrued interest since the last interest accrual.
    /// @dev Warning: `m.totalBorrowAssets` does not contain the accrued interest since the last interest accrual.
    /// @dev Warning: `m.totalSupplyShares` does not contain the accrued shares by `feeRecipient` since the last
    /// interest accrual.
    function market(Id id) external view returns (Market memory m);

    /// @notice The market params corresponding to `id`.
    /// @dev This mapping is not used in Morpho. It is there to enable reducing the cost associated to calldata on layer
    /// 2s by creating a wrapper contract with functions that take `id` as input instead of `marketParams`.
    function idToMarketParams(Id id) external view returns (MarketParams memory);
}<|MERGE_RESOLUTION|>--- conflicted
+++ resolved
@@ -130,17 +130,9 @@
 
     /// @notice Supplies `assets` or `shares` on behalf of `onBehalf`, optionally calling back the caller's
     /// `onMorphoSupply` function with the given `data`.
-<<<<<<< HEAD
     /// @dev Either `assets` or `shares` should be zero. Most use cases should rely on `assets` as an input so the
     /// caller is guaranteed to have `assets` tokens pulled from their balance, but the possibility to mint a specific
     /// amount of shares is given for full compatibility and precision.
-    /// @dev If the supply of a market gets depleted, the supply share price instantly resets to
-    /// `VIRTUAL_ASSETS`:`VIRTUAL_SHARES`.
-=======
-    /// @dev Either `assets` or `shares` should be zero. Most usecases should rely on `assets` as an input so the caller
-    /// is guaranteed to have `assets` tokens pulled from their balance, but the possibility to mint a specific amount
-    /// of shares is given for full compatibility and precision.
->>>>>>> 2dfed616
     /// @dev Supplying a large amount can revert for overflow.
     /// @dev Supplying an amount of shares may lead to supply more or fewer assets than expected due to slippage.
     /// Consider using the `assets` parameter to avoid this.
@@ -181,17 +173,9 @@
     ) external returns (uint256 assetsWithdrawn, uint256 sharesWithdrawn);
 
     /// @notice Borrows `assets` or `shares` on behalf of `onBehalf` to `receiver`.
-<<<<<<< HEAD
     /// @dev Either `assets` or `shares` should be zero. Most use cases should rely on `assets` as an input so the
     /// caller is guaranteed to borrow `assets` of tokens, but the possibility to mint a specific amount of shares is
     /// given for full compatibility and precision.
-    /// @dev If the borrow of a market gets depleted, the borrow share price instantly resets to
-    /// `VIRTUAL_ASSETS`:`VIRTUAL_SHARES`.
-=======
-    /// @dev Either `assets` or `shares` should be zero. Most usecases should rely on `assets` as an input so the caller
-    /// is guaranteed to borrow `assets` of tokens, but the possibility to mint a specific amount of shares is given for
-    /// full compatibility and precision.
->>>>>>> 2dfed616
     /// @dev `msg.sender` must be authorized to manage `onBehalf`'s positions.
     /// @dev Borrowing a large amount can revert for overflow.
     /// @dev Borrowing an amount of shares may lead to borrow fewer assets than expected due to slippage.
