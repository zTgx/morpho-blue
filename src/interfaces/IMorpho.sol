// SPDX-License-Identifier: GPL-2.0-or-later
pragma solidity >=0.5.0;

type Id is bytes32;

struct MarketParams {
    address loanToken;
    address collateralToken;
    address oracle;
    address irm;
    uint256 lltv;
}

/// @dev Warning: For `feeRecipient`, `supplyShares` does not contain the accrued shares since the last interest
/// accrual.
struct Position {
    uint256 supplyShares;
    uint128 borrowShares;
    uint128 collateral;
}

/// @dev Warning: `totalSupplyAssets` does not contain the accrued interest since the last interest accrual.
/// @dev Warning: `totalBorrowAssets` does not contain the accrued interest since the last interest accrual.
/// @dev Warning: `totalSupplyShares` does not contain the additional shares accrued by `feeRecipient` since the last
/// interest accrual.
struct Market {
    uint128 totalSupplyAssets;
    uint128 totalSupplyShares;
    uint128 totalBorrowAssets;
    uint128 totalBorrowShares;
    uint128 lastUpdate;
    uint128 fee;
}

struct Authorization {
    address authorizer;
    address authorized;
    bool isAuthorized;
    uint256 nonce;
    uint256 deadline;
}

struct Signature {
    uint8 v;
    bytes32 r;
    bytes32 s;
}

/// @title IMorpho
/// @author Morpho Labs
/// @custom:contact security@morpho.org
/// @notice Interface of Morpho.
interface IMorpho {
    /// @notice The EIP-712 domain separator.
    /// @dev Warning: Every EIP-712 signed message based on this domain separator can be reused on another chain sharing
    /// the same chain id because the domain separator would be the same.
    function DOMAIN_SEPARATOR() external view returns (bytes32);

    /// @notice The owner of the contract.
    /// @dev It has the power to change the owner.
    /// @dev It has the power to set fees on markets and set the fee recipient.
    /// @dev It has the power to enable but not disable IRMs and LLTVs.
    function owner() external view returns (address);

    /// @notice The fee recipient of all markets.
    /// @dev The recipient receives the fees of a given market through a supply position on that market.
    function feeRecipient() external view returns (address);

    /// @notice The state of the position of `user` on the market corresponding to `id`.
    /// @dev Warning: For `feeRecipient`, `supplyShares` does not contain the additional shares accrued since the last
    /// interest accrual.
    function position(Id id, address user)
        external
        view
        returns (uint256 supplyShares, uint128 borrowShares, uint128 collateral);

    /// @notice The state of the market corresponding to `id`.
    /// @dev Warning: `totalSupplyAssets` does not contain the accrued interest since the last interest accrual.
    /// @dev Warning: `totalBorrowAssets` does not contain the accrued interest since the last interest accrual.
    /// @dev Warning: `totalSupplyShares` does not contain the additional shares accrued by `feeRecipient` since the
    /// last interest accrual.
    function market(Id id)
        external
        view
        returns (
            uint128 totalSupplyAssets,
            uint128 totalSupplyShares,
            uint128 totalBorrowAssets,
            uint128 totalBorrowShares,
            uint128 lastUpdate,
            uint128 fee
        );

    /// @notice Whether the `irm` is enabled.
    function isIrmEnabled(address irm) external view returns (bool);

    /// @notice Whether the `lltv` is enabled.
    function isLltvEnabled(uint256 lltv) external view returns (bool);

    /// @notice Whether `authorized` is authorized to modify `authorizer`'s positions.
    /// @dev Anyone is authorized to modify their own positions, regardless of this variable.
    function isAuthorized(address authorizer, address authorized) external view returns (bool);

    /// @notice The `authorizer`'s current nonce. Used to prevent replay attacks with EIP-712 signatures.
    function nonce(address authorizer) external view returns (uint256);

    /// @notice The market params corresponding to `id`.
    /// @dev This mapping is not used in Morpho. It is there to enable reducing the cost associated to calldata on layer
    /// 2s by creating a wrapper contract with functions that take `id` as input instead of `marketParams`.
    function idToMarketParams(Id id)
        external
        view
        returns (address loanToken, address collateralToken, address oracle, address irm, uint256 lltv);

    /// @notice Sets `newOwner` as `owner` of the contract.
    /// @dev Warning: No two-step transfer ownership.
    /// @dev Warning: The owner can be set to the zero address.
    function setOwner(address newOwner) external;

    /// @notice Enables `irm` as a possible IRM for market creation.
    /// @dev Warning: It is not possible to disable an IRM.
    function enableIrm(address irm) external;

    /// @notice Enables `lltv` as a possible LLTV for market creation.
    /// @dev Warning: It is not possible to disable a LLTV.
    function enableLltv(uint256 lltv) external;

    /// @notice Sets the `newFee` for the given market `marketParams`.
    /// @dev Warning: The recipient can be the zero address.
    function setFee(MarketParams memory marketParams, uint256 newFee) external;

    /// @notice Sets `newFeeRecipient` as `feeRecipient` of the fee.
    /// @dev Warning: If the fee recipient is set to the zero address, fees will accrue there and will be lost.
    /// @dev Modifying the fee recipient will allow the new recipient to claim any pending fees not yet accrued. To
    /// ensure that the current recipient receives all due fees, accrue interest manually prior to making any changes.
    function setFeeRecipient(address newFeeRecipient) external;

    /// @notice Creates the market `marketParams`.
    /// @dev Here is the list of assumptions on the market's dependencies (tokens, IRM and oracle) that guarantees
    /// Morpho behaves as expected:
    /// - The token should be ERC-20 compliant, except that it can omit return values on `transfer` and `transferFrom`.
    /// - The token balance of Morpho should only decrease on `transfer` and `transferFrom`. In particular, tokens with
    /// burn functions are not supported.
    /// - The token should not re-enter Morpho on `transfer` nor `transferFrom`.
    /// - The token balance of the sender (resp. receiver) should decrease (resp. increase) by exactly the given amount
    /// on `transfer` and `transferFrom`. In particular, tokens with fees on transfer are not supported.
    /// - The IRM should not re-enter Morpho.
<<<<<<< HEAD
    /// - The oracle should return a price with the correct scaling.
    /// @dev Here is a list of properties on the market's dependencies that could break Morpho's liveness properties:
=======
    /// @dev Here is a list of properties on the market's dependencies that could break Morpho's liveness properties
    /// (funds could get stuck):
>>>>>>> 2f744240
    /// - The token can revert on `transfer` and `transferFrom` for a reason other than an approval or balance issue.
    /// - A very high amount of assets (~1e35) supplied or borrowed can make the computation of `toSharesUp` and
    /// `toSharesDown` overflow.
    /// - The IRM can revert on `borrowRate`.
    /// - A very high borrow rate returned by the IRM can make the computation of `interest` in `_accrueInterest`
    /// overflow.
    /// - The oracle can revert on `price`. Note that this can be used to prevent `borrow`, `withdrawCollateral` and
    /// `liquidate` from being used under certain market conditions.
    /// - A very high price returned by the oracle can make the computation of `maxBorrow` in `_isHealthy` overflow, or
    /// the computation of `assetsRepaid` in `liquidate` overflow.
    function createMarket(MarketParams memory marketParams) external;

    /// @notice Supplies `assets` or `shares` on behalf of `onBehalf`, optionally calling back the caller's
    /// `onMorphoSupply` function with the given `data`.
    /// @dev Either `assets` or `shares` should be zero. Most usecases should rely on `assets` as an input so the caller
    /// is guaranteed to have `assets` tokens pulled from their balance, but the possibility to mint a specific amount
    /// of shares is given for full compatibility and precision.
    /// @dev Supplying a large amount can revert for overflow.
    /// @param marketParams The market to supply assets to.
    /// @param assets The amount of assets to supply.
    /// @param shares The amount of shares to mint.
    /// @param onBehalf The address that will own the increased supply position.
    /// @param data Arbitrary data to pass to the `onMorphoSupply` callback. Pass empty data if not needed.
    /// @return assetsSupplied The amount of assets supplied.
    /// @return sharesSupplied The amount of shares minted.
    function supply(
        MarketParams memory marketParams,
        uint256 assets,
        uint256 shares,
        address onBehalf,
        bytes memory data
    ) external returns (uint256 assetsSupplied, uint256 sharesSupplied);

    /// @notice Withdraws `assets` or `shares` on behalf of `onBehalf` to `receiver`.
    /// @dev Either `assets` or `shares` should be zero. To withdraw max, pass the `shares`'s balance of `onBehalf`.
    /// @dev `msg.sender` must be authorized to manage `onBehalf`'s positions.
    /// @dev Withdrawing an amount corresponding to more shares than supplied will revert for underflow.
    /// @dev It is advised to use the `shares` input when withdrawing the full position to avoid reverts due to
    /// conversion roundings between shares and assets.
    /// @param marketParams The market to withdraw assets from.
    /// @param assets The amount of assets to withdraw.
    /// @param shares The amount of shares to burn.
    /// @param onBehalf The address of the owner of the supply position.
    /// @param receiver The address that will receive the withdrawn assets.
    /// @return assetsWithdrawn The amount of assets withdrawn.
    /// @return sharesWithdrawn The amount of shares burned.
    function withdraw(
        MarketParams memory marketParams,
        uint256 assets,
        uint256 shares,
        address onBehalf,
        address receiver
    ) external returns (uint256 assetsWithdrawn, uint256 sharesWithdrawn);

    /// @notice Borrows `assets` or `shares` on behalf of `onBehalf` to `receiver`.
    /// @dev Either `assets` or `shares` should be zero. Most usecases should rely on `assets` as an input so the caller
    /// is guaranteed to borrow `assets` of tokens, but the possibility to mint a specific amount of shares is given for
    /// full compatibility and precision.
    /// @dev `msg.sender` must be authorized to manage `onBehalf`'s positions.
    /// @dev Borrowing a large amount can revert for overflow.
    /// @param marketParams The market to borrow assets from.
    /// @param assets The amount of assets to borrow.
    /// @param shares The amount of shares to mint.
    /// @param onBehalf The address that will own the increased borrow position.
    /// @param receiver The address that will receive the borrowed assets.
    /// @return assetsBorrowed The amount of assets borrowed.
    /// @return sharesBorrowed The amount of shares minted.
    function borrow(
        MarketParams memory marketParams,
        uint256 assets,
        uint256 shares,
        address onBehalf,
        address receiver
    ) external returns (uint256 assetsBorrowed, uint256 sharesBorrowed);

    /// @notice Repays `assets` or `shares` on behalf of `onBehalf`, optionally calling back the caller's
    /// `onMorphoReplay` function with the given `data`.
    /// @dev Either `assets` or `shares` should be zero. To repay max, pass the `shares`'s balance of `onBehalf`.
    /// @dev Repaying an amount corresponding to more shares than borrowed will revert for underflow.
    /// @dev It is advised to use the `shares` input when repaying the full position to avoid reverts due to conversion
    /// roundings between shares and assets.
    /// @param marketParams The market to repay assets to.
    /// @param assets The amount of assets to repay.
    /// @param shares The amount of shares to burn.
    /// @param onBehalf The address of the owner of the debt position.
    /// @param data Arbitrary data to pass to the `onMorphoRepay` callback. Pass empty data if not needed.
    /// @return assetsRepaid The amount of assets repaid.
    /// @return sharesRepaid The amount of shares burned.
    function repay(
        MarketParams memory marketParams,
        uint256 assets,
        uint256 shares,
        address onBehalf,
        bytes memory data
    ) external returns (uint256 assetsRepaid, uint256 sharesRepaid);

    /// @notice Supplies `assets` of collateral on behalf of `onBehalf`, optionally calling back the caller's
    /// `onMorphoSupplyCollateral` function with the given `data`.
    /// @dev Interest are not accrued since it's not required and it saves gas.
    /// @dev Supplying a large amount can revert for overflow.
    /// @param marketParams The market to supply collateral to.
    /// @param assets The amount of collateral to supply.
    /// @param onBehalf The address that will own the increased collateral position.
    /// @param data Arbitrary data to pass to the `onMorphoSupplyCollateral` callback. Pass empty data if not needed.
    function supplyCollateral(MarketParams memory marketParams, uint256 assets, address onBehalf, bytes memory data)
        external;

    /// @notice Withdraws `assets` of collateral on behalf of `onBehalf` to `receiver`.
    /// @dev `msg.sender` must be authorized to manage `onBehalf`'s positions.
    /// @dev Withdrawing an amount corresponding to more collateral than supplied will revert for underflow.
    /// @param marketParams The market to withdraw collateral from.
    /// @param assets The amount of collateral to withdraw.
    /// @param onBehalf The address of the owner of the collateral position.
    /// @param receiver The address that will receive the collateral assets.
    function withdrawCollateral(MarketParams memory marketParams, uint256 assets, address onBehalf, address receiver)
        external;

    /// @notice Liquidates the given `repaidShares` of debt asset or seize the given `seizedAssets` of collateral on the
    /// given market `marketParams` of the given `borrower`'s position, optionally calling back the caller's
    /// `onMorphoLiquidate` function with the given `data`.
    /// @dev Either `seizedAssets` or `repaidShares` should be zero.
    /// @dev Seizing more than the collateral balance will underflow and revert without any error message.
    /// @dev Repaying more than the borrow balance will underflow and revert without any error message.
    /// @param marketParams The market of the position.
    /// @param borrower The owner of the position.
    /// @param seizedAssets The amount of collateral to seize.
    /// @param repaidShares The amount of shares to repay.
    /// @param data Arbitrary data to pass to the `onMorphoLiquidate` callback. Pass empty data if not needed.
    /// @return The amount of assets seized.
    /// @return The amount of assets repaid.
    function liquidate(
        MarketParams memory marketParams,
        address borrower,
        uint256 seizedAssets,
        uint256 repaidShares,
        bytes memory data
    ) external returns (uint256, uint256);

    /// @notice Executes a flash loan.
    /// @dev Flash loans have access to the whole balance of the contract (the liquidity and deposited collateral of all
    /// markets combined, plus donations).
    /// @dev Warning: Not ERC-3156 compliant but compatibility is easily reached:
    /// - `flashFee` is zero.
    /// - `maxFlashLoan` is the token's balance of this contract.
    /// - The receiver of `assets` is the caller.
    /// @param token The token to flash loan.
    /// @param assets The amount of assets to flash loan.
    /// @param data Arbitrary data to pass to the `onMorphoFlashLoan` callback.
    function flashLoan(address token, uint256 assets, bytes calldata data) external;

    /// @notice Sets the authorization for `authorized` to manage `msg.sender`'s positions.
    /// @param authorized The authorized address.
    /// @param newIsAuthorized The new authorization status.
    function setAuthorization(address authorized, bool newIsAuthorized) external;

    /// @notice Sets the authorization for `authorization.authorized` to manage `authorization.authorizer`'s positions.
    /// @dev Warning: Reverts if the signature has already been submitted.
    /// @dev The signature is malleable, but it has no impact on the security here.
    /// @dev The nonce is passed as argument to be able to revert with a different error message.
    /// @param authorization The `Authorization` struct.
    /// @param signature The signature.
    function setAuthorizationWithSig(Authorization calldata authorization, Signature calldata signature) external;

    /// @notice Accrues interest for the given market `marketParams`.
    function accrueInterest(MarketParams memory marketParams) external;

    /// @notice Returns the data stored on the different `slots`.
    function extSloads(bytes32[] memory slots) external view returns (bytes32[] memory);
}<|MERGE_RESOLUTION|>--- conflicted
+++ resolved
@@ -145,13 +145,9 @@
     /// - The token balance of the sender (resp. receiver) should decrease (resp. increase) by exactly the given amount
     /// on `transfer` and `transferFrom`. In particular, tokens with fees on transfer are not supported.
     /// - The IRM should not re-enter Morpho.
-<<<<<<< HEAD
     /// - The oracle should return a price with the correct scaling.
-    /// @dev Here is a list of properties on the market's dependencies that could break Morpho's liveness properties:
-=======
     /// @dev Here is a list of properties on the market's dependencies that could break Morpho's liveness properties
     /// (funds could get stuck):
->>>>>>> 2f744240
     /// - The token can revert on `transfer` and `transferFrom` for a reason other than an approval or balance issue.
     /// - A very high amount of assets (~1e35) supplied or borrowed can make the computation of `toSharesUp` and
     /// `toSharesDown` overflow.
