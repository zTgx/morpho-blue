--- conflicted
+++ resolved
@@ -112,8 +112,7 @@
     /// @dev Warning: The fee recipient can be set to the zero address.
     function setFeeRecipient(address newFeeRecipient) external;
 
-<<<<<<< HEAD
-    /// @notice Creates `market`.
+    /// @notice Creates the market `marketParams`.
     /// @dev Here is the list of assumptions on the market's dependencies (tokens, IRM and oracle) that guarantees
     /// Morpho behaves as expected:
     /// - The token should be ERC-20 compliant, except that it can omit return values on `transfer` and `transferFrom`.
@@ -131,9 +130,6 @@
     /// `liquidate` of being used in certain market conditions.
     /// - If the oracle returns a high price such that the computation of `maxBorrow` in `_inHealthy` overflows, then
     /// `borrow`, `withdrawCollateral` and `liquidate` revert.
-=======
-    /// @notice Creates the market `marketParams`.
->>>>>>> 47a06190
     function createMarket(MarketParams memory marketParams) external;
 
     /// @notice Supplies `assets` or `shares` on behalf of `onBehalf`, optionally calling back the caller's
