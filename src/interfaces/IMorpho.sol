// SPDX-License-Identifier: UNLICENSED
pragma solidity >=0.5.0;

type Id is bytes32;

struct MarketParams {
    address borrowableToken;
    address collateralToken;
    address oracle;
    address irm;
    uint256 lltv;
}

/// @dev Warning: `supplyShares` does not contain the accrued shares since the last interaction for `feeRecipient`.
struct User {
    uint256 supplyShares;
    uint128 borrowShares;
    uint128 collateral;
}

/// @dev Warning: `totalSupplyAssets` does not contain the accrued interest since the last interaction.
/// @dev Warning: `totalBorrowAssets` does not contain the accrued interest since the last interaction.
/// @dev Warning: `totalSupplyShares` does not contain the additionnal shares accrued by `feeRecipient` since the last interaction.
struct Market {
    uint128 totalSupplyAssets;
    uint128 totalSupplyShares;
    uint128 totalBorrowAssets;
    uint128 totalBorrowShares;
    uint128 lastUpdate;
    uint128 fee;
}

struct Authorization {
    address authorizer;
    address authorized;
    bool isAuthorized;
    uint256 nonce;
    uint256 deadline;
}

struct Signature {
    uint8 v;
    bytes32 r;
    bytes32 s;
}

/// @title IMorpho
/// @author Morpho Labs
/// @custom:contact security@morpho.xyz
/// @notice Interface of Morpho.
interface IMorpho {
    /// @notice The EIP-712 domain separator.
    function DOMAIN_SEPARATOR() external view returns (bytes32);

    /// @notice The owner of the contract.
    function owner() external view returns (address);

    /// @notice The fee recipient.
    /// @dev The recipient receives the fees through a supply position.
    function feeRecipient() external view returns (address);

    /// @notice Users' storage for market `id`.
    function user(Id id, address user) external view returns (uint256, uint128, uint128);

    /// @notice Market storage for market `id`.
    function market(Id id) external view returns (uint128, uint128, uint128, uint128, uint128, uint128);

    /// @notice Whether the `irm` is enabled.
    function isIrmEnabled(address irm) external view returns (bool);

    /// @notice Whether the `lltv` is enabled.
    function isLltvEnabled(uint256 lltv) external view returns (bool);

    /// @notice Whether `authorized` is authorized to modify `authorizer`'s positions.
    /// @dev Anyone is authorized to modify their own positions, regardless of this variable.
    function isAuthorized(address authorizer, address authorized) external view returns (bool);

    /// @notice The `user`'s current nonce. Used to prevent replay attacks with EIP-712 signatures.
    function nonce(address user) external view returns (uint256);

    /// @notice The market params corresponding to `id`.
    function idToMarketParams(Id id)
        external
        view
        returns (address borrowableAsset, address collateralAsset, address oracle, address irm, uint256 lltv);

    /// @notice Sets `newOwner` as owner of the contract.
    /// @dev Warning: No two-step transfer ownership.
    /// @dev Warning: The owner can be set to the zero address.
    function setOwner(address newOwner) external;

    /// @notice Enables `irm` as possible IRM for market creation.
    /// @dev Warning: It is not possible to disable an IRM.
    function enableIrm(address irm) external;

    /// @notice Enables `lltv` as possible LLTV for market creation.
    /// @dev Warning: It is not possible to disable a LLTV.
    function enableLltv(uint256 lltv) external;

    /// @notice Sets the `newFee` for `market`.
    /// @dev Warning: The recipient can be the zero address.
    function setFee(MarketParams memory marketParams, uint256 newFee) external;

    /// @notice Sets `recipient` as recipient of the fee.
    /// @dev Warning: The recipient can be set to the zero address.
    function setFeeRecipient(address recipient) external;

    /// @notice Creates `market`.
    function createMarket(MarketParams memory marketParams) external;

    /// @notice Supplies the given `assets` or `shares` to the given `market` on behalf of `onBehalf`,
    ///         optionally calling back the caller's `onMorphoSupply` function with the given `data`.
    /// @dev Either `assets` or `shares` should be zero.
    ///      Most usecases should rely on `assets` as an input so the caller
    ///      is guaranteed to have `assets` tokens pulled from their balance,
    ///      but the possibility to mint a specific amount of shares is given
    ///      for full compatibility and precision.
    /// @dev Supplying a large amount can overflow and revert without any error message.
    /// @param marketParams The market to supply assets to.
    /// @param assets The amount of assets to supply.
    /// @param shares The amount of shares to mint.
    /// @param onBehalf The address that will receive the position.
    /// @param data Arbitrary data to pass to the `onMorphoSupply` callback. Pass empty data if not needed.
    /// @return assetsSupplied The amount of assets supplied.
    /// @return sharesSupplied The amount of shares minted.
    function supply(
        MarketParams memory marketParams,
        uint256 assets,
        uint256 shares,
        address onBehalf,
        bytes memory data
    ) external returns (uint256 assetsSupplied, uint256 sharesSupplied);

    /// @notice Withdraws the given `assets` or `shares` from the given `market` on behalf of `onBehalf` to `receiver`.
    /// @dev Either `assets` or `shares` should be zero.
    ///      To withdraw the whole position, pass the `shares`'s balance of `onBehalf`.
    /// @dev `msg.sender` must be authorized to manage `onBehalf`'s positions.
    /// @dev Withdrawing an amount corresponding to more shares than supplied will underflow and revert without any error message.
    /// @param marketParams The market to withdraw assets from.
    /// @param assets The amount of assets to withdraw.
    /// @param shares The amount of shares to burn.
    /// @param onBehalf The address of the owner of the withdrawn assets.
    /// @param receiver The address that will receive the withdrawn assets.
    /// @return assetsWithdrawn The amount of assets withdrawn.
    /// @return sharesWithdrawn The amount of shares burned.
    function withdraw(
        MarketParams memory marketParams,
        uint256 assets,
        uint256 shares,
        address onBehalf,
        address receiver
    ) external returns (uint256 assetsWithdrawn, uint256 sharesWithdrawn);

    /// @notice Borrows the given `assets` or `shares` from the given `market` on behalf of `onBehalf` to `receiver`.
    /// @dev Either `assets` or `shares` should be zero.
    ///      Most usecases should rely on `assets` as an input so the caller
    ///      is guaranteed to borrow `assets` of tokens,
    ///      but the possibility to mint a specific amount of shares is given
    ///      for full compatibility and precision.
    /// @dev `msg.sender` must be authorized to manage `onBehalf`'s positions.
    /// @dev Borrowing a large amount can overflow and revert without any error message.
    /// @param marketParams The market to borrow assets from.
    /// @param assets The amount of assets to borrow.
    /// @param shares The amount of shares to mint.
    /// @param onBehalf The address of the owner of the debt.
    /// @param receiver The address that will receive the debt.
    /// @return assetsBorrowed The amount of assets borrowed.
    /// @return sharesBorrowed The amount of shares minted.
    function borrow(
        MarketParams memory marketParams,
        uint256 assets,
        uint256 shares,
        address onBehalf,
        address receiver
    ) external returns (uint256 assetsBorrowed, uint256 sharesBorrowed);

    /// @notice Repays the given `assets` or `shares` to the given `market` on behalf of `onBehalf`,
    ///         optionally calling back the caller's `onMorphoReplay` function with the given `data`.
    /// @dev Either `assets` or `shares` should be zero.
    ///      To repay the whole debt, pass the `shares`'s balance of `onBehalf`.
    /// @dev Repaying an amount corresponding to more shares than borrowed will underflow and revert without any error message.
    /// @param marketParams The market to repay assets to.
    /// @param assets The amount of assets to repay.
    /// @param shares The amount of shares to burn.
    /// @param onBehalf The address of the owner of the debt.
    /// @param data Arbitrary data to pass to the `onMorphoRepay` callback. Pass empty data if not needed.
    /// @return assetsRepaid The amount of assets repaid.
    /// @return sharesRepaid The amount of shares burned.
    function repay(
        MarketParams memory marketParams,
        uint256 assets,
        uint256 shares,
        address onBehalf,
        bytes memory data
    ) external returns (uint256 assetsRepaid, uint256 sharesRepaid);

    /// @notice Supplies the given `assets` of collateral to the given `market` on behalf of `onBehalf`,
    ///         optionally calling back the caller's `onMorphoSupplyCollateral` function with the given `data`.
    /// @dev Interest are not accrued since it's not required and it saves gas.
    /// @dev Supplying a large amount can overflow and revert without any error message.
    /// @param marketParams The market to supply collateral to.
    /// @param assets The amount of collateral to supply.
    /// @param onBehalf The address that will receive the collateral.
    /// @param data Arbitrary data to pass to the `onMorphoSupplyCollateral` callback. Pass empty data if not needed.
    function supplyCollateral(MarketParams memory marketParams, uint256 assets, address onBehalf, bytes memory data)
        external;

    /// @notice Withdraws the given `assets` of collateral from the given `market` on behalf of `onBehalf` to `receiver`.
    /// @dev `msg.sender` must be authorized to manage `onBehalf`'s positions.
    /// @dev Withdrawing an amount corresponding to more collateral than supplied will underflow and revert without any error message.
    /// @param marketParams The market to withdraw collateral from.
    /// @param assets The amount of collateral to withdraw.
    /// @param onBehalf The address of the owner of the collateral.
    /// @param receiver The address that will receive the withdrawn collateral.
    function withdrawCollateral(MarketParams memory marketParams, uint256 assets, address onBehalf, address receiver)
        external;

    /// @notice Liquidates the given `seized` assets to the given `market` of the given `borrower`'s position,
    ///         optionally calling back the caller's `onMorphoLiquidate` function with the given `data`.
    /// @dev Either `seized` or `repaidShares` should be zero.
    ///      Seizing more than the collateral balance will underflow and revert without any error message.
    /// @dev Repaying more than the borrow balance will underflow and revert without any error message.
    /// @param marketParams The market of the position.
    /// @param borrower The owner of the position.
    /// @param seized The amount of collateral to seize.
    /// @param shares The amount of shares to repay.
    /// @param data Arbitrary data to pass to the `onMorphoLiquidate` callback. Pass empty data if not needed.
    /// @return assetsRepaid The amount of assets repaid.
    /// @return sharesRepaid The amount of shares burned.
<<<<<<< HEAD
    function liquidate(Market memory market, address borrower, uint256 seized, uint256 shares, bytes memory data)
=======
    function liquidate(MarketParams memory marketParams, address borrower, uint256 seized, bytes memory data)
>>>>>>> 008d5498
        external
        returns (uint256 assetsRepaid, uint256 sharesRepaid);

    /// @notice Executes a flash loan.
    /// @param token The token to flash loan.
    /// @param assets The amount of assets to flash loan.
    /// @param data Arbitrary data to pass to the `onMorphoFlashLoan` callback.
    function flashLoan(address token, uint256 assets, bytes calldata data) external;

    /// @notice Sets the authorization for `authorized` to manage `msg.sender`'s positions.
    /// @param authorized The authorized address.
    /// @param newIsAuthorized The new authorization status.
    function setAuthorization(address authorized, bool newIsAuthorized) external;

    /// @notice Sets the authorization for `authorization.authorized` to manage `authorization.authorizer`'s positions.
    /// @param authorization The `Authorization` struct.
    /// @param signature The signature.
    function setAuthorizationWithSig(Authorization calldata authorization, Signature calldata signature) external;

    /// @notice Accrues interest for `market`.
    function accrueInterest(MarketParams memory marketParams) external;

    /// @notice Returns the data stored on the different `slots`.
    function extsload(bytes32[] memory slots) external view returns (bytes32[] memory res);
}<|MERGE_RESOLUTION|>--- conflicted
+++ resolved
@@ -227,11 +227,7 @@
     /// @param data Arbitrary data to pass to the `onMorphoLiquidate` callback. Pass empty data if not needed.
     /// @return assetsRepaid The amount of assets repaid.
     /// @return sharesRepaid The amount of shares burned.
-<<<<<<< HEAD
-    function liquidate(Market memory market, address borrower, uint256 seized, uint256 shares, bytes memory data)
-=======
-    function liquidate(MarketParams memory marketParams, address borrower, uint256 seized, bytes memory data)
->>>>>>> 008d5498
+    function liquidate(MarketParams memory marketParams, address borrower, uint256 seized, uint256 shares, bytes memory data)
         external
         returns (uint256 assetsRepaid, uint256 sharesRepaid);
 
