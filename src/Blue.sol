--- conflicted
+++ resolved
@@ -79,13 +79,8 @@
         isLltvEnabled[lltv] = true;
     }
 
-<<<<<<< HEAD
-    // @notice It is the owner's responsibility to ensure a fee recipient is set before setting a non-zero fee.
+    /// @notice It is the owner's responsibility to ensure a fee recipient is set before setting a non-zero fee.
     function setFee(Market memory market, uint256 newFee) external onlyOwner {
-=======
-    /// @notice It is the owner's responsibility to ensure a fee recipient is set before setting a non-zero fee.
-    function setFee(Market calldata market, uint256 newFee) external onlyOwner {
->>>>>>> 4258fcc4
         Id id = market.id();
         require(lastUpdate[id] != 0, Errors.MARKET_NOT_CREATED);
         require(newFee <= MAX_FEE, Errors.MAX_FEE_EXCEEDED);
