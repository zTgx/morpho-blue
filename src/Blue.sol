// SPDX-License-Identifier: UNLICENSED
pragma solidity 0.8.20;

import {IIrm} from "src/interfaces/IIrm.sol";
import {IERC20} from "src/interfaces/IERC20.sol";

import {MathLib} from "src/libraries/MathLib.sol";
import {Id, Market, MarketLib} from "src/libraries/MarketLib.sol";
import {SafeTransferLib} from "src/libraries/SafeTransferLib.sol";

uint256 constant WAD = 1e18;
uint256 constant ALPHA = 0.5e18;

contract Blue {
    using MathLib for uint256;
    using MarketLib for Market;
    using SafeTransferLib for IERC20;

    // Storage.

    // Owner.
    address public owner;
    // Fee recipient.
    address public feeRecipient;
    // User' supply balances.
    mapping(Id => mapping(address => uint256)) public supplyShare;
    // User' borrow balances.
    mapping(Id => mapping(address => uint256)) public borrowShare;
    // User' collateral balance.
    mapping(Id => mapping(address => uint256)) public collateral;
    // Market total supply.
    mapping(Id => uint256) public totalSupply;
    // Market total supply shares.
    mapping(Id => uint256) public totalSupplyShares;
    // Market total borrow.
    mapping(Id => uint256) public totalBorrow;
    // Market total borrow shares.
    mapping(Id => uint256) public totalBorrowShares;
    // Interests last update (used to check if a market has been created).
    mapping(Id => uint256) public lastUpdate;
    // Fee.
    mapping(Id => uint256) public fee;
    // Enabled IRMs.
    mapping(IIrm => bool) public isIrmEnabled;
    // Enabled LLTVs.
    mapping(uint256 => bool) public isLltvEnabled;
    // User's managers.
    mapping(address => mapping(address => bool)) public isApproved;

    // Constructor.

    constructor(address newOwner) {
        owner = newOwner;
    }

    // Modifiers.

    modifier onlyOwner() {
        require(msg.sender == owner, "not owner");
        _;
    }

    // Only owner functions.

    function transferOwnership(address newOwner) external onlyOwner {
        owner = newOwner;
    }

    function enableIrm(IIrm irm) external onlyOwner {
        isIrmEnabled[irm] = true;
    }

    function enableLltv(uint256 lltv) external onlyOwner {
        require(lltv < WAD, "LLTV too high");
        isLltvEnabled[lltv] = true;
    }

    // @notice It is the owner's responsibility to ensure a fee recipient is set before setting a non-zero fee.
    function setFee(Market calldata market, uint256 newFee) external onlyOwner {
        Id id = market.toId();
        require(lastUpdate[id] != 0, "unknown market");
        require(newFee <= WAD, "fee must be <= 1");
        fee[id] = newFee;
    }

    function setFeeRecipient(address recipient) external onlyOwner {
        feeRecipient = recipient;
    }

    // Markets management.

    function createMarket(Market calldata market) external {
        Id id = market.id();
        require(isIrmEnabled[market.irm], "IRM not enabled");
        require(isLltvEnabled[market.lltv], "LLTV not enabled");
        require(lastUpdate[id] == 0, "market already exists");

        accrueInterests(market, id);
    }

    // Supply management.

<<<<<<< HEAD
    function supply(Market calldata market, uint256 amount) external {
        Id id = market.id();
=======
    function supply(Market calldata market, uint256 amount, address onBehalf) external {
        Id id = market.toId();
>>>>>>> f6bb4581
        require(lastUpdate[id] != 0, "unknown market");
        require(amount != 0, "zero amount");

        accrueInterests(market, id);

        if (totalSupply[id] == 0) {
            supplyShare[id][onBehalf] = WAD;
            totalSupplyShares[id] = WAD;
        } else {
            uint256 shares = amount.wMul(totalSupplyShares[id]).wDiv(totalSupply[id]);
            supplyShare[id][onBehalf] += shares;
            totalSupplyShares[id] += shares;
        }

        totalSupply[id] += amount;

        market.borrowableAsset.safeTransferFrom(msg.sender, address(this), amount);
    }

<<<<<<< HEAD
    function withdraw(Market calldata market, uint256 amount) external {
        Id id = market.id();
=======
    function withdraw(Market calldata market, uint256 amount, address onBehalf) external {
        Id id = market.toId();
>>>>>>> f6bb4581
        require(lastUpdate[id] != 0, "unknown market");
        require(amount != 0, "zero amount");
        require(isSenderOrIsApproved(onBehalf), "not approved");

        accrueInterests(market, id);

        uint256 shares = amount.wMul(totalSupplyShares[id]).wDiv(totalSupply[id]);
        supplyShare[id][onBehalf] -= shares;
        totalSupplyShares[id] -= shares;

        totalSupply[id] -= amount;

        require(totalBorrow[id] <= totalSupply[id], "not enough liquidity");

        market.borrowableAsset.safeTransfer(msg.sender, amount);
    }

    // Borrow management.

<<<<<<< HEAD
    function borrow(Market calldata market, uint256 amount) external {
        Id id = market.id();
=======
    function borrow(Market calldata market, uint256 amount, address onBehalf) external {
        Id id = market.toId();
>>>>>>> f6bb4581
        require(lastUpdate[id] != 0, "unknown market");
        require(amount != 0, "zero amount");
        require(isSenderOrIsApproved(onBehalf), "not approved");

        accrueInterests(market, id);

        if (totalBorrow[id] == 0) {
            borrowShare[id][onBehalf] = WAD;
            totalBorrowShares[id] = WAD;
        } else {
            uint256 shares = amount.wMul(totalBorrowShares[id]).wDiv(totalBorrow[id]);
            borrowShare[id][onBehalf] += shares;
            totalBorrowShares[id] += shares;
        }

        totalBorrow[id] += amount;

        require(isHealthy(market, id, onBehalf), "not enough collateral");
        require(totalBorrow[id] <= totalSupply[id], "not enough liquidity");

        market.borrowableAsset.safeTransfer(msg.sender, amount);
    }

<<<<<<< HEAD
    function repay(Market calldata market, uint256 amount) external {
        Id id = market.id();
=======
    function repay(Market calldata market, uint256 amount, address onBehalf) external {
        Id id = market.toId();
>>>>>>> f6bb4581
        require(lastUpdate[id] != 0, "unknown market");
        require(amount != 0, "zero amount");

        accrueInterests(market, id);

        uint256 shares = amount.wMul(totalBorrowShares[id]).wDiv(totalBorrow[id]);
        borrowShare[id][onBehalf] -= shares;
        totalBorrowShares[id] -= shares;

        totalBorrow[id] -= amount;

        market.borrowableAsset.safeTransferFrom(msg.sender, address(this), amount);
    }

    // Collateral management.

    /// @dev Don't accrue interests because it's not required and it saves gas.
<<<<<<< HEAD
    function supplyCollateral(Market calldata market, uint256 amount) external {
        Id id = market.id();
=======
    function supplyCollateral(Market calldata market, uint256 amount, address onBehalf) external {
        Id id = market.toId();
>>>>>>> f6bb4581
        require(lastUpdate[id] != 0, "unknown market");
        require(amount != 0, "zero amount");

        // Don't accrue interests because it's not required and it saves gas.

        collateral[id][onBehalf] += amount;

        market.collateralAsset.safeTransferFrom(msg.sender, address(this), amount);
    }

<<<<<<< HEAD
    function withdrawCollateral(Market calldata market, uint256 amount) external {
        Id id = market.id();
=======
    function withdrawCollateral(Market calldata market, uint256 amount, address onBehalf) external {
        Id id = market.toId();
>>>>>>> f6bb4581
        require(lastUpdate[id] != 0, "unknown market");
        require(amount != 0, "zero amount");
        require(isSenderOrIsApproved(onBehalf), "not approved");

        accrueInterests(market, id);

        collateral[id][onBehalf] -= amount;

        require(isHealthy(market, id, onBehalf), "not enough collateral");

        market.collateralAsset.safeTransfer(msg.sender, amount);
    }

    // Liquidation.

    function liquidate(Market calldata market, address borrower, uint256 seized) external {
        Id id = market.id();
        require(lastUpdate[id] != 0, "unknown market");
        require(seized != 0, "zero amount");

        accrueInterests(market, id);

        require(!isHealthy(market, id, borrower), "cannot liquidate a healthy position");

        // The liquidation incentive is 1 + ALPHA * (1 / LLTV - 1).
        uint256 incentive = WAD + ALPHA.wMul(WAD.wDiv(market.lltv) - WAD);
        uint256 repaid =
            seized.wMul(market.collateralOracle.price()).wDiv(incentive).wDiv(market.borrowableOracle.price());
        uint256 repaidShares = repaid.wMul(totalBorrowShares[id]).wDiv(totalBorrow[id]);

        borrowShare[id][borrower] -= repaidShares;
        totalBorrowShares[id] -= repaidShares;
        totalBorrow[id] -= repaid;

        collateral[id][borrower] -= seized;

        // Realize the bad debt if needed.
        if (collateral[id][borrower] == 0) {
            uint256 badDebt = borrowShare[id][borrower].wMul(totalBorrow[id]).wDiv(totalBorrowShares[id]);
            totalSupply[id] -= badDebt;
            totalBorrow[id] -= badDebt;
            totalBorrowShares[id] -= borrowShare[id][borrower];
            borrowShare[id][borrower] = 0;
        }

        market.collateralAsset.safeTransfer(msg.sender, seized);
        market.borrowableAsset.safeTransferFrom(msg.sender, address(this), repaid);
    }

    // Position management.

    function setApproval(address manager, bool isAllowed) external {
        isApproved[msg.sender][manager] = isAllowed;
    }

    function isSenderOrIsApproved(address user) internal view returns (bool) {
        return msg.sender == user || isApproved[user][msg.sender];
    }

    // Interests management.

    function accrueInterests(Market calldata market, Id id) private {
        uint256 marketTotalBorrow = totalBorrow[id];

        if (marketTotalBorrow != 0) {
            uint256 borrowRate = market.irm.borrowRate(market);
            uint256 accruedInterests = marketTotalBorrow.wMul(borrowRate).wMul(block.timestamp - lastUpdate[id]);
            totalBorrow[id] = marketTotalBorrow + accruedInterests;
            totalSupply[id] += accruedInterests;

            if (fee[id] != 0) {
                uint256 feeAmount = accruedInterests.wMul(fee[id]);
                // The fee amount is subtracted from the total supply in this calculation to compensate for the fact that total supply is already updated.
                uint256 feeShares = feeAmount.wMul(totalSupplyShares[id]).wDiv(totalSupply[id] - feeAmount);
                supplyShare[id][feeRecipient] += feeShares;
                totalSupplyShares[id] += feeShares;
            }
        }

        lastUpdate[id] = block.timestamp;
    }

    // Health check.

    function isHealthy(Market calldata market, Id id, address user) private view returns (bool) {
        uint256 borrowShares = borrowShare[id][user];
        if (borrowShares == 0) return true;
        // totalBorrowShares[id] > 0 when borrowShares > 0.
        uint256 borrowValue =
            borrowShares.wMul(totalBorrow[id]).wDiv(totalBorrowShares[id]).wMul(market.borrowableOracle.price());
        uint256 collateralValue = collateral[id][user].wMul(market.collateralOracle.price());
        return collateralValue.wMul(market.lltv) >= borrowValue;
    }
}<|MERGE_RESOLUTION|>--- conflicted
+++ resolved
@@ -77,7 +77,7 @@
 
     // @notice It is the owner's responsibility to ensure a fee recipient is set before setting a non-zero fee.
     function setFee(Market calldata market, uint256 newFee) external onlyOwner {
-        Id id = market.toId();
+        Id id = market.id();
         require(lastUpdate[id] != 0, "unknown market");
         require(newFee <= WAD, "fee must be <= 1");
         fee[id] = newFee;
@@ -100,13 +100,8 @@
 
     // Supply management.
 
-<<<<<<< HEAD
-    function supply(Market calldata market, uint256 amount) external {
-        Id id = market.id();
-=======
     function supply(Market calldata market, uint256 amount, address onBehalf) external {
-        Id id = market.toId();
->>>>>>> f6bb4581
+        Id id = market.id();
         require(lastUpdate[id] != 0, "unknown market");
         require(amount != 0, "zero amount");
 
@@ -126,13 +121,8 @@
         market.borrowableAsset.safeTransferFrom(msg.sender, address(this), amount);
     }
 
-<<<<<<< HEAD
-    function withdraw(Market calldata market, uint256 amount) external {
-        Id id = market.id();
-=======
     function withdraw(Market calldata market, uint256 amount, address onBehalf) external {
-        Id id = market.toId();
->>>>>>> f6bb4581
+        Id id = market.id();
         require(lastUpdate[id] != 0, "unknown market");
         require(amount != 0, "zero amount");
         require(isSenderOrIsApproved(onBehalf), "not approved");
@@ -152,13 +142,8 @@
 
     // Borrow management.
 
-<<<<<<< HEAD
-    function borrow(Market calldata market, uint256 amount) external {
-        Id id = market.id();
-=======
     function borrow(Market calldata market, uint256 amount, address onBehalf) external {
-        Id id = market.toId();
->>>>>>> f6bb4581
+        Id id = market.id();
         require(lastUpdate[id] != 0, "unknown market");
         require(amount != 0, "zero amount");
         require(isSenderOrIsApproved(onBehalf), "not approved");
@@ -182,13 +167,8 @@
         market.borrowableAsset.safeTransfer(msg.sender, amount);
     }
 
-<<<<<<< HEAD
-    function repay(Market calldata market, uint256 amount) external {
-        Id id = market.id();
-=======
     function repay(Market calldata market, uint256 amount, address onBehalf) external {
-        Id id = market.toId();
->>>>>>> f6bb4581
+        Id id = market.id();
         require(lastUpdate[id] != 0, "unknown market");
         require(amount != 0, "zero amount");
 
@@ -206,13 +186,8 @@
     // Collateral management.
 
     /// @dev Don't accrue interests because it's not required and it saves gas.
-<<<<<<< HEAD
-    function supplyCollateral(Market calldata market, uint256 amount) external {
-        Id id = market.id();
-=======
     function supplyCollateral(Market calldata market, uint256 amount, address onBehalf) external {
-        Id id = market.toId();
->>>>>>> f6bb4581
+        Id id = market.id();
         require(lastUpdate[id] != 0, "unknown market");
         require(amount != 0, "zero amount");
 
@@ -223,13 +198,8 @@
         market.collateralAsset.safeTransferFrom(msg.sender, address(this), amount);
     }
 
-<<<<<<< HEAD
-    function withdrawCollateral(Market calldata market, uint256 amount) external {
-        Id id = market.id();
-=======
     function withdrawCollateral(Market calldata market, uint256 amount, address onBehalf) external {
-        Id id = market.toId();
->>>>>>> f6bb4581
+        Id id = market.id();
         require(lastUpdate[id] != 0, "unknown market");
         require(amount != 0, "zero amount");
         require(isSenderOrIsApproved(onBehalf), "not approved");
