--- conflicted
+++ resolved
@@ -13,7 +13,6 @@
 uint256 constant WAD = 1e18;
 uint256 constant ALPHA = 0.5e18;
 
-<<<<<<< HEAD
 /// @dev The prefix used for EIP-712 signature.
 string constant EIP712_MSG_PREFIX = "\x19\x01";
 
@@ -30,19 +29,6 @@
 
 /// @dev The highest valid value for s in an ECDSA signature pair (0 < s < secp256k1n ÷ 2 + 1).
 uint256 constant MAX_VALID_ECDSA_S = 0x7FFFFFFFFFFFFFFFFFFFFFFFFFFFFFFF5D576E7357A4501DDFE92F46681B20A0;
-
-// Market id.
-type Id is bytes32;
-
-// Market.
-struct Market {
-    IERC20 borrowableAsset;
-    IERC20 collateralAsset;
-    IOracle borrowableOracle;
-    IOracle collateralOracle;
-    IIrm irm;
-    uint256 lltv;
-}
 
 /// @notice Contains the `v`, `r` and `s` parameters of an ECDSA signature.
 struct Signature {
@@ -51,14 +37,6 @@
     bytes32 s;
 }
 
-using {toId} for Market;
-
-function toId(Market calldata market) pure returns (Id) {
-    return Id.wrap(keccak256(abi.encode(market)));
-}
-
-=======
->>>>>>> 25a22362
 contract Blue {
     using SharesMath for uint256;
     using FixedPointMathLib for uint256;
@@ -175,17 +153,10 @@
     }
 
     function withdraw(Market calldata market, uint256 amount, address onBehalf) external {
-<<<<<<< HEAD
-        Id id = market.toId();
-        require(lastUpdate[id] != 0, "unknown market");
-        require(amount != 0, "zero amount");
-        require(_isSenderOrIsApproved(onBehalf), "not approved");
-=======
         Id id = market.id();
         require(lastUpdate[id] != 0, Errors.MARKET_NOT_CREATED);
         require(amount != 0, Errors.ZERO_AMOUNT);
         require(_isSenderOrIsApproved(onBehalf), Errors.MANAGER_NOT_APPROVED);
->>>>>>> 25a22362
 
         _accrueInterests(market, id);
 
@@ -203,23 +174,6 @@
     // Borrow management.
 
     function borrow(Market calldata market, uint256 amount, address onBehalf) external {
-<<<<<<< HEAD
-        Id id = market.toId();
-        require(lastUpdate[id] != 0, "unknown market");
-        require(amount != 0, "zero amount");
-        require(_isSenderOrIsApproved(onBehalf), "not approved");
-
-        accrueInterests(market, id);
-
-        if (totalBorrow[id] == 0) {
-            borrowShare[id][onBehalf] = WAD;
-            totalBorrowShares[id] = WAD;
-        } else {
-            uint256 shares = amount.wMul(totalBorrowShares[id]).wDiv(totalBorrow[id]);
-            borrowShare[id][onBehalf] += shares;
-            totalBorrowShares[id] += shares;
-        }
-=======
         Id id = market.id();
         require(lastUpdate[id] != 0, Errors.MARKET_NOT_CREATED);
         require(amount != 0, Errors.ZERO_AMOUNT);
@@ -230,7 +184,6 @@
         uint256 shares = amount.toSharesUp(totalBorrow[id], totalBorrowShares[id]);
         borrowShare[id][onBehalf] += shares;
         totalBorrowShares[id] += shares;
->>>>>>> 25a22362
 
         totalBorrow[id] += amount;
 
@@ -272,17 +225,10 @@
     }
 
     function withdrawCollateral(Market calldata market, uint256 amount, address onBehalf) external {
-<<<<<<< HEAD
-        Id id = market.toId();
-        require(lastUpdate[id] != 0, "unknown market");
-        require(amount != 0, "zero amount");
-        require(_isSenderOrIsApproved(onBehalf), "not approved");
-=======
         Id id = market.id();
         require(lastUpdate[id] != 0, Errors.MARKET_NOT_CREATED);
         require(amount != 0, Errors.ZERO_AMOUNT);
         require(_isSenderOrIsApproved(onBehalf), Errors.MANAGER_NOT_APPROVED);
->>>>>>> 25a22362
 
         _accrueInterests(market, id);
 
