// SPDX-License-Identifier: UNLICENSED
pragma solidity 0.8.20;

import {IIrm} from "src/interfaces/IIrm.sol";
import {IERC20} from "src/interfaces/IERC20.sol";
import {IOracle} from "src/interfaces/IOracle.sol";

import {MathLib} from "src/libraries/MathLib.sol";
import {SafeTransferLib} from "src/libraries/SafeTransferLib.sol";

uint constant WAD = 1e18;
uint constant ALPHA = 0.5e18;

// Market id.
type Id is bytes32;

// Market.
struct Market {
    IERC20 borrowableAsset;
    IERC20 collateralAsset;
    IOracle borrowableOracle;
    IOracle collateralOracle;
    IIrm irm;
    uint lLTV;
}

<<<<<<< HEAD
=======
using {toId} for Market;
function toId(Market calldata market) pure returns (Id) {
    return Id.wrap(keccak256(abi.encode(market)));
}

function irm(uint utilization) pure returns (uint) {
    // Divide by the number of seconds in a year.
    // This is a very simple model (to refine later) where x% utilization corresponds to x% APR.
    return utilization / 365 days;
}

>>>>>>> 2ee005b8
contract Blue {
    using MathLib for uint;
    using SafeTransferLib for IERC20;

    // Storage.

    // Owner.
    address public owner;
    // User' supply balances.
    mapping(Id => mapping(address => uint)) public supplyShare;
    // User' borrow balances.
    mapping(Id => mapping(address => uint)) public borrowShare;
    // User' collateral balance.
    mapping(Id => mapping(address => uint)) public collateral;
    // Market total supply.
    mapping(Id => uint) public totalSupply;
    // Market total supply shares.
    mapping(Id => uint) public totalSupplyShares;
    // Market total borrow.
    mapping(Id => uint) public totalBorrow;
    // Market total borrow shares.
    mapping(Id => uint) public totalBorrowShares;
    // Interests last update (used to check if a market has been created).
    mapping(Id => uint) public lastUpdate;
    // Enabled IRMs.
    mapping(IIrm => bool) public isIrmEnabled;

    // Constructor.

    constructor(address newOwner) {
        owner = newOwner;
    }

    // Modifiers.

    modifier onlyOwner() {
        require(msg.sender == owner, "not owner");
        _;
    }

    // Only owner functions.

    function transferOwnership(address newOwner) external onlyOwner {
        owner = newOwner;
    }

    function enableIrm(IIrm irm) external onlyOwner {
        isIrmEnabled[irm] = true;
    }

    // Markets management.

    function createMarket(Market calldata market) external {
<<<<<<< HEAD
        Id id = Id.wrap(keccak256(abi.encode(market)));
        require(isIrmEnabled[market.irm], "IRM not enabled");
=======
        Id id = market.toId();
>>>>>>> 2ee005b8
        require(lastUpdate[id] == 0, "market already exists");

        accrueInterests(market, id);
    }

    // Supply management.

    function supply(Market calldata market, uint amount) external {
        Id id = market.toId();
        require(lastUpdate[id] != 0, "unknown market");
        require(amount != 0, "zero amount");

        accrueInterests(market, id);

        if (totalSupply[id] == 0) {
            supplyShare[id][msg.sender] = WAD;
            totalSupplyShares[id] = WAD;
        } else {
            uint shares = amount.wMul(totalSupplyShares[id]).wDiv(totalSupply[id]);
            supplyShare[id][msg.sender] += shares;
            totalSupplyShares[id] += shares;
        }

        totalSupply[id] += amount;

        market.borrowableAsset.safeTransferFrom(msg.sender, address(this), amount);
    }

    function withdraw(Market calldata market, uint amount) external {
        Id id = market.toId();
        require(lastUpdate[id] != 0, "unknown market");
        require(amount != 0, "zero amount");

        accrueInterests(market, id);

        uint shares = amount.wMul(totalSupplyShares[id]).wDiv(totalSupply[id]);
        supplyShare[id][msg.sender] -= shares;
        totalSupplyShares[id] -= shares;

        totalSupply[id] -= amount;

        require(totalBorrow[id] <= totalSupply[id], "not enough liquidity");

        market.borrowableAsset.safeTransfer(msg.sender, amount);
    }

    // Borrow management.

    function borrow(Market calldata market, uint amount) external {
        Id id = market.toId();
        require(lastUpdate[id] != 0, "unknown market");
        require(amount != 0, "zero amount");

        accrueInterests(market, id);

        if (totalBorrow[id] == 0) {
            borrowShare[id][msg.sender] = WAD;
            totalBorrowShares[id] = WAD;
        } else {
            uint shares = amount.wMul(totalBorrowShares[id]).wDiv(totalBorrow[id]);
            borrowShare[id][msg.sender] += shares;
            totalBorrowShares[id] += shares;
        }

        totalBorrow[id] += amount;

        require(isHealthy(market, id, msg.sender), "not enough collateral");
        require(totalBorrow[id] <= totalSupply[id], "not enough liquidity");

        market.borrowableAsset.safeTransfer(msg.sender, amount);
    }

    function repay(Market calldata market, uint amount) external {
        Id id = market.toId();
        require(lastUpdate[id] != 0, "unknown market");
        require(amount != 0, "zero amount");

        accrueInterests(market, id);

        uint shares = amount.wMul(totalBorrowShares[id]).wDiv(totalBorrow[id]);
        borrowShare[id][msg.sender] -= shares;
        totalBorrowShares[id] -= shares;

        totalBorrow[id] -= amount;

        market.borrowableAsset.safeTransferFrom(msg.sender, address(this), amount);
    }

    // Collateral management.

    /// @dev Don't accrue interests because it's not required and it saves gas.
    function supplyCollateral(Market calldata market, uint amount) external {
        Id id = market.toId();
        require(lastUpdate[id] != 0, "unknown market");
        require(amount != 0, "zero amount");

<<<<<<< HEAD
        accrueInterests(market, id);
=======
        // Don't accrue interests because it's not required and it saves gas.
>>>>>>> 2ee005b8

        collateral[id][msg.sender] += amount;

        market.collateralAsset.safeTransferFrom(msg.sender, address(this), amount);
    }

    function withdrawCollateral(Market calldata market, uint amount) external {
        Id id = market.toId();
        require(lastUpdate[id] != 0, "unknown market");
        require(amount != 0, "zero amount");

        accrueInterests(market, id);

        collateral[id][msg.sender] -= amount;

        require(isHealthy(market, id, msg.sender), "not enough collateral");

        market.collateralAsset.safeTransfer(msg.sender, amount);
    }

    // Liquidation.

    function liquidate(Market calldata market, address borrower, uint seized) external {
        Id id = market.toId();
        require(lastUpdate[id] != 0, "unknown market");
        require(seized != 0, "zero amount");

        accrueInterests(market, id);

        require(!isHealthy(market, id, borrower), "cannot liquidate a healthy position");

        // The liquidation incentive is 1 + ALPHA * (1 / LLTV - 1).
        uint incentive = WAD + ALPHA.wMul(WAD.wDiv(market.lLTV) - WAD);
        uint repaid = seized.wMul(market.collateralOracle.price()).wDiv(incentive).wDiv(market.borrowableOracle.price());
        uint repaidShares = repaid.wMul(totalBorrowShares[id]).wDiv(totalBorrow[id]);

        borrowShare[id][borrower] -= repaidShares;
        totalBorrowShares[id] -= repaidShares;
        totalBorrow[id] -= repaid;

        collateral[id][borrower] -= seized;

        // Realize the bad debt if needed.
        if (collateral[id][borrower] == 0) {
            totalSupply[id] -= borrowShare[id][borrower].wMul(totalBorrow[id]).wDiv(totalBorrowShares[id]);
            totalBorrowShares[id] -= borrowShare[id][borrower];
            borrowShare[id][borrower] = 0;
        }

        market.collateralAsset.safeTransfer(msg.sender, seized);
        market.borrowableAsset.safeTransferFrom(msg.sender, address(this), repaid);
    }

    // Interests management.

    function accrueInterests(Market calldata market, Id id) private {
        uint marketTotalSupply = totalSupply[id];

        if (marketTotalSupply != 0) {
            uint marketTotalBorrow = totalBorrow[id];
            uint accruedInterests =
                marketTotalBorrow.wMul(market.irm.borrowRate(market)).wMul(block.timestamp - lastUpdate[id]);
            totalSupply[id] = marketTotalSupply + accruedInterests;
            totalBorrow[id] = marketTotalBorrow + accruedInterests;
        }

        lastUpdate[id] = block.timestamp;
    }

    // Health check.

    function isHealthy(Market calldata market, Id id, address user) private view returns (bool) {
        uint borrowShares = borrowShare[id][user];
        if (borrowShares == 0) return true;
        // totalBorrowShares[id] > 0 when borrowShares > 0.
        uint borrowValue =
            borrowShares.wMul(totalBorrow[id]).wDiv(totalBorrowShares[id]).wMul(market.borrowableOracle.price());
        uint collateralValue = collateral[id][user].wMul(market.collateralOracle.price());
        return collateralValue.wMul(market.lLTV) >= borrowValue;
    }
}<|MERGE_RESOLUTION|>--- conflicted
+++ resolved
@@ -24,20 +24,12 @@
     uint lLTV;
 }
 
-<<<<<<< HEAD
-=======
 using {toId} for Market;
+
 function toId(Market calldata market) pure returns (Id) {
     return Id.wrap(keccak256(abi.encode(market)));
 }
 
-function irm(uint utilization) pure returns (uint) {
-    // Divide by the number of seconds in a year.
-    // This is a very simple model (to refine later) where x% utilization corresponds to x% APR.
-    return utilization / 365 days;
-}
-
->>>>>>> 2ee005b8
 contract Blue {
     using MathLib for uint;
     using SafeTransferLib for IERC20;
@@ -91,12 +83,8 @@
     // Markets management.
 
     function createMarket(Market calldata market) external {
-<<<<<<< HEAD
-        Id id = Id.wrap(keccak256(abi.encode(market)));
+        Id id = market.toId();
         require(isIrmEnabled[market.irm], "IRM not enabled");
-=======
-        Id id = market.toId();
->>>>>>> 2ee005b8
         require(lastUpdate[id] == 0, "market already exists");
 
         accrueInterests(market, id);
@@ -193,11 +181,7 @@
         require(lastUpdate[id] != 0, "unknown market");
         require(amount != 0, "zero amount");
 
-<<<<<<< HEAD
-        accrueInterests(market, id);
-=======
         // Don't accrue interests because it's not required and it saves gas.
->>>>>>> 2ee005b8
 
         collateral[id][msg.sender] += amount;
 
