// SPDX-License-Identifier: UNLICENSED
pragma solidity 0.8.20;

import {IIrm} from "src/interfaces/IIrm.sol";
import {IERC20} from "src/interfaces/IERC20.sol";
import {IOracle} from "src/interfaces/IOracle.sol";

import {MathLib} from "src/libraries/MathLib.sol";
import {SafeTransferLib} from "src/libraries/SafeTransferLib.sol";

uint constant WAD = 1e18;
uint constant ALPHA = 0.5e18;

// Market id.
type Id is bytes32;

// Market.
struct Market {
    IERC20 borrowableAsset;
    IERC20 collateralAsset;
    IOracle borrowableOracle;
    IOracle collateralOracle;
<<<<<<< HEAD
    IIRM irm;
    uint lltv;
=======
    IIrm irm;
    uint lLTV;
>>>>>>> ab453312
}

using {toId} for Market;

function toId(Market calldata market) pure returns (Id) {
    return Id.wrap(keccak256(abi.encode(market)));
}

contract Blue {
    using MathLib for uint;
    using SafeTransferLib for IERC20;

    // Storage.

    // Owner.
    address public owner;
    // User' supply balances.
    mapping(Id => mapping(address => uint)) public supplyShare;
    // User' borrow balances.
    mapping(Id => mapping(address => uint)) public borrowShare;
    // User' collateral balance.
    mapping(Id => mapping(address => uint)) public collateral;
    // Market total supply.
    mapping(Id => uint) public totalSupply;
    // Market total supply shares.
    mapping(Id => uint) public totalSupplyShares;
    // Market total borrow.
    mapping(Id => uint) public totalBorrow;
    // Market total borrow shares.
    mapping(Id => uint) public totalBorrowShares;
    // Interests last update (used to check if a market has been created).
    mapping(Id => uint) public lastUpdate;
    // Enabled IRMs.
<<<<<<< HEAD
    mapping(address => bool) public isIrmEnabled;
    // Enabled lLTVs.
    mapping(uint => bool) public isLltvEnabled;
=======
    mapping(IIrm => bool) public isIrmEnabled;

    // Constructor.

    constructor(address newOwner) {
        owner = newOwner;
    }

    // Modifiers.

    modifier onlyOwner() {
        require(msg.sender == owner, "not owner");
        _;
    }
>>>>>>> ab453312

    // Only owner functions.

    function transferOwnership(address newOwner) external onlyOwner {
        owner = newOwner;
    }

    function enableIrm(IIrm irm) external onlyOwner {
        isIrmEnabled[irm] = true;
    }

    // Markets management.

    function createMarket(Market calldata market) external {
<<<<<<< HEAD
        Id id = Id.wrap(keccak256(abi.encode(market)));
        require(isIrmEnabled[address(market.irm)], "IRM not enabled");
        require(isLltvEnabled[market.lltv], "lltv not enabled");
=======
        Id id = market.toId();
        require(isIrmEnabled[market.irm], "IRM not enabled");
>>>>>>> ab453312
        require(lastUpdate[id] == 0, "market already exists");

        accrueInterests(market, id);
    }

    // Supply management.

    function supply(Market calldata market, uint amount) external {
        Id id = market.toId();
        require(lastUpdate[id] != 0, "unknown market");
        require(amount != 0, "zero amount");

        accrueInterests(market, id);

        if (totalSupply[id] == 0) {
            supplyShare[id][msg.sender] = WAD;
            totalSupplyShares[id] = WAD;
        } else {
            uint shares = amount.wMul(totalSupplyShares[id]).wDiv(totalSupply[id]);
            supplyShare[id][msg.sender] += shares;
            totalSupplyShares[id] += shares;
        }

        totalSupply[id] += amount;

        market.borrowableAsset.safeTransferFrom(msg.sender, address(this), amount);
    }

    function withdraw(Market calldata market, uint amount) external {
        Id id = market.toId();
        require(lastUpdate[id] != 0, "unknown market");
        require(amount != 0, "zero amount");

        accrueInterests(market, id);

        uint shares = amount.wMul(totalSupplyShares[id]).wDiv(totalSupply[id]);
        supplyShare[id][msg.sender] -= shares;
        totalSupplyShares[id] -= shares;

        totalSupply[id] -= amount;

        require(totalBorrow[id] <= totalSupply[id], "not enough liquidity");

        market.borrowableAsset.safeTransfer(msg.sender, amount);
    }

    // Borrow management.

    function borrow(Market calldata market, uint amount) external {
        Id id = market.toId();
        require(lastUpdate[id] != 0, "unknown market");
        require(amount != 0, "zero amount");

        accrueInterests(market, id);

        if (totalBorrow[id] == 0) {
            borrowShare[id][msg.sender] = WAD;
            totalBorrowShares[id] = WAD;
        } else {
            uint shares = amount.wMul(totalBorrowShares[id]).wDiv(totalBorrow[id]);
            borrowShare[id][msg.sender] += shares;
            totalBorrowShares[id] += shares;
        }

        totalBorrow[id] += amount;

        require(isHealthy(market, id, msg.sender), "not enough collateral");
        require(totalBorrow[id] <= totalSupply[id], "not enough liquidity");

        market.borrowableAsset.safeTransfer(msg.sender, amount);
    }

    function repay(Market calldata market, uint amount) external {
        Id id = market.toId();
        require(lastUpdate[id] != 0, "unknown market");
        require(amount != 0, "zero amount");

        accrueInterests(market, id);

        uint shares = amount.wMul(totalBorrowShares[id]).wDiv(totalBorrow[id]);
        borrowShare[id][msg.sender] -= shares;
        totalBorrowShares[id] -= shares;

        totalBorrow[id] -= amount;

        market.borrowableAsset.safeTransferFrom(msg.sender, address(this), amount);
    }

    // Collateral management.

    /// @dev Don't accrue interests because it's not required and it saves gas.
    function supplyCollateral(Market calldata market, uint amount) external {
        Id id = market.toId();
        require(lastUpdate[id] != 0, "unknown market");
        require(amount != 0, "zero amount");

        // Don't accrue interests because it's not required and it saves gas.

        collateral[id][msg.sender] += amount;

        market.collateralAsset.safeTransferFrom(msg.sender, address(this), amount);
    }

    function withdrawCollateral(Market calldata market, uint amount) external {
        Id id = market.toId();
        require(lastUpdate[id] != 0, "unknown market");
        require(amount != 0, "zero amount");

        accrueInterests(market, id);

        collateral[id][msg.sender] -= amount;

        require(isHealthy(market, id, msg.sender), "not enough collateral");

        market.collateralAsset.safeTransfer(msg.sender, amount);
    }

    // Liquidation.

    function liquidate(Market calldata market, address borrower, uint seized) external {
        Id id = market.toId();
        require(lastUpdate[id] != 0, "unknown market");
        require(seized != 0, "zero amount");

        accrueInterests(market, id);

        require(!isHealthy(market, id, borrower), "cannot liquidate a healthy position");

<<<<<<< HEAD
        // The liquidation incentive is 1 + alpha * (1 / LLTV - 1).
        uint incentive = WAD + alpha.wMul(WAD.wDiv(market.lltv) - WAD);
=======
        // The liquidation incentive is 1 + ALPHA * (1 / LLTV - 1).
        uint incentive = WAD + ALPHA.wMul(WAD.wDiv(market.lLTV) - WAD);
>>>>>>> ab453312
        uint repaid = seized.wMul(market.collateralOracle.price()).wDiv(incentive).wDiv(market.borrowableOracle.price());
        uint repaidShares = repaid.wMul(totalBorrowShares[id]).wDiv(totalBorrow[id]);

        borrowShare[id][borrower] -= repaidShares;
        totalBorrowShares[id] -= repaidShares;
        totalBorrow[id] -= repaid;

        collateral[id][borrower] -= seized;

        // Realize the bad debt if needed.
        if (collateral[id][borrower] == 0) {
            totalSupply[id] -= borrowShare[id][borrower].wMul(totalBorrow[id]).wDiv(totalBorrowShares[id]);
            totalBorrowShares[id] -= borrowShare[id][borrower];
            borrowShare[id][borrower] = 0;
        }

        market.collateralAsset.safeTransfer(msg.sender, seized);
        market.borrowableAsset.safeTransferFrom(msg.sender, address(this), repaid);
    }

<<<<<<< HEAD
    // Admin functions.

    function enableIrm(address irm) external onlyOwner {
        isIrmEnabled[irm] = true;
    }

    function enableLltv(uint lltv) external onlyOwner {
        require(lltv < WAD, "LLTV too high");
        isLltvEnabled[lltv] = true;
    }

=======
>>>>>>> ab453312
    // Interests management.

    function accrueInterests(Market calldata market, Id id) private {
        uint marketTotalSupply = totalSupply[id];

        if (marketTotalSupply != 0) {
            uint marketTotalBorrow = totalBorrow[id];
            uint accruedInterests =
                marketTotalBorrow.wMul(market.irm.borrowRate(market)).wMul(block.timestamp - lastUpdate[id]);
            totalSupply[id] = marketTotalSupply + accruedInterests;
            totalBorrow[id] = marketTotalBorrow + accruedInterests;
        }

        lastUpdate[id] = block.timestamp;
    }

    // Health check.

    function isHealthy(Market calldata market, Id id, address user) private view returns (bool) {
        uint borrowShares = borrowShare[id][user];
        if (borrowShares == 0) return true;
        // totalBorrowShares[id] > 0 when borrowShares > 0.
        uint borrowValue =
            borrowShares.wMul(totalBorrow[id]).wDiv(totalBorrowShares[id]).wMul(market.borrowableOracle.price());
        uint collateralValue = collateral[id][user].wMul(market.collateralOracle.price());
        return collateralValue.wMul(market.lltv) >= borrowValue;
    }
}<|MERGE_RESOLUTION|>--- conflicted
+++ resolved
@@ -20,13 +20,8 @@
     IERC20 collateralAsset;
     IOracle borrowableOracle;
     IOracle collateralOracle;
-<<<<<<< HEAD
-    IIRM irm;
+    IIrm irm;
     uint lltv;
-=======
-    IIrm irm;
-    uint lLTV;
->>>>>>> ab453312
 }
 
 using {toId} for Market;
@@ -60,12 +55,9 @@
     // Interests last update (used to check if a market has been created).
     mapping(Id => uint) public lastUpdate;
     // Enabled IRMs.
-<<<<<<< HEAD
-    mapping(address => bool) public isIrmEnabled;
-    // Enabled lLTVs.
+    mapping(IIrm => bool) public isIrmEnabled;
+    // Enabled LLTVs.
     mapping(uint => bool) public isLltvEnabled;
-=======
-    mapping(IIrm => bool) public isIrmEnabled;
 
     // Constructor.
 
@@ -79,7 +71,6 @@
         require(msg.sender == owner, "not owner");
         _;
     }
->>>>>>> ab453312
 
     // Only owner functions.
 
@@ -91,17 +82,17 @@
         isIrmEnabled[irm] = true;
     }
 
+    function enableLltv(uint lltv) external onlyOwner {
+        require(lltv < WAD, "LLTV too high");
+        isLltvEnabled[lltv] = true;
+    }
+
     // Markets management.
 
     function createMarket(Market calldata market) external {
-<<<<<<< HEAD
-        Id id = Id.wrap(keccak256(abi.encode(market)));
-        require(isIrmEnabled[address(market.irm)], "IRM not enabled");
-        require(isLltvEnabled[market.lltv], "lltv not enabled");
-=======
         Id id = market.toId();
         require(isIrmEnabled[market.irm], "IRM not enabled");
->>>>>>> ab453312
+        require(isLltvEnabled[market.lltv], "LLTV not enabled");
         require(lastUpdate[id] == 0, "market already exists");
 
         accrueInterests(market, id);
@@ -230,13 +221,8 @@
 
         require(!isHealthy(market, id, borrower), "cannot liquidate a healthy position");
 
-<<<<<<< HEAD
-        // The liquidation incentive is 1 + alpha * (1 / LLTV - 1).
-        uint incentive = WAD + alpha.wMul(WAD.wDiv(market.lltv) - WAD);
-=======
         // The liquidation incentive is 1 + ALPHA * (1 / LLTV - 1).
-        uint incentive = WAD + ALPHA.wMul(WAD.wDiv(market.lLTV) - WAD);
->>>>>>> ab453312
+        uint incentive = WAD + ALPHA.wMul(WAD.wDiv(market.lltv) - WAD);
         uint repaid = seized.wMul(market.collateralOracle.price()).wDiv(incentive).wDiv(market.borrowableOracle.price());
         uint repaidShares = repaid.wMul(totalBorrowShares[id]).wDiv(totalBorrow[id]);
 
@@ -257,20 +243,6 @@
         market.borrowableAsset.safeTransferFrom(msg.sender, address(this), repaid);
     }
 
-<<<<<<< HEAD
-    // Admin functions.
-
-    function enableIrm(address irm) external onlyOwner {
-        isIrmEnabled[irm] = true;
-    }
-
-    function enableLltv(uint lltv) external onlyOwner {
-        require(lltv < WAD, "LLTV too high");
-        isLltvEnabled[lltv] = true;
-    }
-
-=======
->>>>>>> ab453312
     // Interests management.
 
     function accrueInterests(Market calldata market, Id id) private {
