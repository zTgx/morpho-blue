// SPDX-License-Identifier: UNLICENSED
pragma solidity 0.8.20;

import {IIrm} from "src/interfaces/IIrm.sol";
import {IERC20} from "src/interfaces/IERC20.sol";
import {IOracle} from "src/interfaces/IOracle.sol";

import {SharesMath} from "./libraries/SharesMath.sol";
import {FixedPointMathLib} from "solmate/utils/FixedPointMathLib.sol";
import {SafeTransferLib} from "src/libraries/SafeTransferLib.sol";

uint256 constant WAD = 1e18;
uint256 constant ALPHA = 0.5e18;

// Market id.
type Id is bytes32;

// Market.
struct Market {
    IERC20 borrowableAsset;
    IERC20 collateralAsset;
    IOracle borrowableOracle;
    IOracle collateralOracle;
    IIrm irm;
    uint256 lltv;
}

using {toId} for Market;

function toId(Market calldata market) pure returns (Id) {
    return Id.wrap(keccak256(abi.encode(market)));
}

contract Blue {
    using SharesMath for uint256;
    using FixedPointMathLib for uint256;
    using SafeTransferLib for IERC20;

    // Storage.

    // Owner.
    address public owner;
    // User' supply balances.
    mapping(Id => mapping(address => uint256)) public supplyShare;
    // User' borrow balances.
    mapping(Id => mapping(address => uint256)) public borrowShare;
    // User' collateral balance.
    mapping(Id => mapping(address => uint256)) public collateral;
    // Market total supply.
    mapping(Id => uint256) public totalSupply;
    // Market total supply shares.
    mapping(Id => uint256) public totalSupplyShares;
    // Market total borrow.
    mapping(Id => uint256) public totalBorrow;
    // Market total borrow shares.
    mapping(Id => uint256) public totalBorrowShares;
    // Interests last update (used to check if a market has been created).
    mapping(Id => uint256) public lastUpdate;
    // Enabled IRMs.
    mapping(IIrm => bool) public isIrmEnabled;
    // Enabled LLTVs.
    mapping(uint256 => bool) public isLltvEnabled;

    // Constructor.

    constructor(address newOwner) {
        owner = newOwner;
    }

    // Modifiers.

    modifier onlyOwner() {
        require(msg.sender == owner, "not owner");
        _;
    }

    // Only owner functions.

    function transferOwnership(address newOwner) external onlyOwner {
        owner = newOwner;
    }

    function enableIrm(IIrm irm) external onlyOwner {
        isIrmEnabled[irm] = true;
    }

    function enableLltv(uint256 lltv) external onlyOwner {
        require(lltv < WAD, "LLTV too high");
        isLltvEnabled[lltv] = true;
    }

    // Markets management.

    function createMarket(Market calldata market) external {
        Id id = market.toId();
        require(isIrmEnabled[market.irm], "IRM not enabled");
        require(isLltvEnabled[market.lltv], "LLTV not enabled");
        require(lastUpdate[id] == 0, "market already exists");

        accrueInterests(market, id);
    }

    // Supply management.

    function supply(Market calldata market, uint256 amount) external {
        Id id = market.toId();
        require(lastUpdate[id] != 0, "unknown market");
        require(amount != 0, "zero amount");

        accrueInterests(market, id);

        uint256 shares = amount.toSharesDown(totalSupply[id], totalSupplyShares[id]);
        supplyShare[id][msg.sender] += shares;
        totalSupplyShares[id] += shares;

        totalSupply[id] += amount;

        market.borrowableAsset.safeTransferFrom(msg.sender, address(this), amount);
    }

    function withdraw(Market calldata market, uint256 amount) external {
        Id id = market.toId();
        require(lastUpdate[id] != 0, "unknown market");
        require(amount != 0, "zero amount");

        accrueInterests(market, id);

        uint256 shares = amount.toSharesUp(totalSupply[id], totalSupplyShares[id]);
        supplyShare[id][msg.sender] -= shares;
        totalSupplyShares[id] -= shares;

        totalSupply[id] -= amount;

        require(totalBorrow[id] <= totalSupply[id], "not enough liquidity");

        market.borrowableAsset.safeTransfer(msg.sender, amount);
    }

    // Borrow management.

    function borrow(Market calldata market, uint256 amount) external {
        Id id = market.toId();
        require(lastUpdate[id] != 0, "unknown market");
        require(amount != 0, "zero amount");

        accrueInterests(market, id);

        uint256 shares = amount.toSharesUp(totalBorrow[id], totalBorrowShares[id]);
        borrowShare[id][msg.sender] += shares;
        totalBorrowShares[id] += shares;

        totalBorrow[id] += amount;

        require(isHealthy(market, id, msg.sender), "not enough collateral");
        require(totalBorrow[id] <= totalSupply[id], "not enough liquidity");

        market.borrowableAsset.safeTransfer(msg.sender, amount);
    }

    function repay(Market calldata market, uint256 amount) external {
        Id id = market.toId();
        require(lastUpdate[id] != 0, "unknown market");
        require(amount != 0, "zero amount");

        accrueInterests(market, id);

        uint256 shares = amount.toSharesDown(totalBorrow[id], totalBorrowShares[id]);
        borrowShare[id][msg.sender] -= shares;
        totalBorrowShares[id] -= shares;

        totalBorrow[id] -= amount;

        market.borrowableAsset.safeTransferFrom(msg.sender, address(this), amount);
    }

    // Collateral management.

    /// @dev Don't accrue interests because it's not required and it saves gas.
    function supplyCollateral(Market calldata market, uint256 amount) external {
        Id id = market.toId();
        require(lastUpdate[id] != 0, "unknown market");
        require(amount != 0, "zero amount");

        // Don't accrue interests because it's not required and it saves gas.

        collateral[id][msg.sender] += amount;

        market.collateralAsset.safeTransferFrom(msg.sender, address(this), amount);
    }

    function withdrawCollateral(Market calldata market, uint256 amount) external {
        Id id = market.toId();
        require(lastUpdate[id] != 0, "unknown market");
        require(amount != 0, "zero amount");

        accrueInterests(market, id);

        collateral[id][msg.sender] -= amount;

        require(isHealthy(market, id, msg.sender), "not enough collateral");

        market.collateralAsset.safeTransfer(msg.sender, amount);
    }

    // Liquidation.

    function liquidate(Market calldata market, address borrower, uint256 seized) external {
        Id id = market.toId();
        require(lastUpdate[id] != 0, "unknown market");
        require(seized != 0, "zero amount");

        accrueInterests(market, id);

        require(!isHealthy(market, id, borrower), "cannot liquidate a healthy position");

        // The liquidation incentive is 1 + ALPHA * (1 / LLTV - 1).
        uint256 incentive = WAD + ALPHA.mulWadDown(WAD.divWadDown(market.lltv) - WAD);
        uint256 repaid = seized.mulWadUp(market.collateralOracle.price()).divWadUp(incentive).divWadUp(
            market.borrowableOracle.price()
        );
        uint256 repaidShares = repaid.toSharesDown(totalBorrow[id], totalBorrowShares[id]);

        borrowShare[id][borrower] -= repaidShares;
        totalBorrowShares[id] -= repaidShares;
        totalBorrow[id] -= repaid;

        collateral[id][borrower] -= seized;

        // Realize the bad debt if needed.
        if (collateral[id][borrower] == 0) {
<<<<<<< HEAD
            totalSupply[id] -= borrowShare[id][borrower].toAssetsUp(totalBorrow[id], totalBorrowShares[id]);
=======
            uint256 badDebt = borrowShare[id][borrower].wMul(totalBorrow[id]).wDiv(totalBorrowShares[id]);
            totalSupply[id] -= badDebt;
            totalBorrow[id] -= badDebt;
>>>>>>> 70d50a5c
            totalBorrowShares[id] -= borrowShare[id][borrower];
            borrowShare[id][borrower] = 0;
        }

        market.collateralAsset.safeTransfer(msg.sender, seized);
        market.borrowableAsset.safeTransferFrom(msg.sender, address(this), repaid);
    }

    // Interests management.

    function accrueInterests(Market calldata market, Id id) private {
        uint256 marketTotalBorrow = totalBorrow[id];

        if (marketTotalBorrow != 0) {
            uint256 borrowRate = market.irm.borrowRate(market);
            uint256 accruedInterests = marketTotalBorrow.mulWadDown(borrowRate * (block.timestamp - lastUpdate[id]));
            totalBorrow[id] = marketTotalBorrow + accruedInterests;
            totalSupply[id] += accruedInterests;
        }

        lastUpdate[id] = block.timestamp;
    }

    // Health check.

    function isHealthy(Market calldata market, Id id, address user) private view returns (bool) {
        uint256 borrowShares = borrowShare[id][user];
        if (borrowShares == 0) return true;

        // totalBorrowShares[id] > 0 when borrowShares > 0.
        uint256 borrowValue =
            borrowShares.toAssetsUp(totalBorrow[id], totalBorrowShares[id]).mulWadUp(market.borrowableOracle.price());
        uint256 collateralValue = collateral[id][user].mulWadDown(market.collateralOracle.price());
        return collateralValue.mulWadDown(market.lltv) >= borrowValue;
    }
}<|MERGE_RESOLUTION|>--- conflicted
+++ resolved
@@ -228,13 +228,9 @@
 
         // Realize the bad debt if needed.
         if (collateral[id][borrower] == 0) {
-<<<<<<< HEAD
-            totalSupply[id] -= borrowShare[id][borrower].toAssetsUp(totalBorrow[id], totalBorrowShares[id]);
-=======
-            uint256 badDebt = borrowShare[id][borrower].wMul(totalBorrow[id]).wDiv(totalBorrowShares[id]);
+            uint256 badDebt = borrowShare[id][borrower].toAssetsUp(totalBorrow[id], totalBorrowShares[id]);
             totalSupply[id] -= badDebt;
             totalBorrow[id] -= badDebt;
->>>>>>> 70d50a5c
             totalBorrowShares[id] -= borrowShare[id][borrower];
             borrowShare[id][borrower] = 0;
         }
