// SPDX-License-Identifier: UNLICENSED
pragma solidity 0.8.20;

import {IIrm} from "src/interfaces/IIrm.sol";
import {IERC20} from "src/interfaces/IERC20.sol";
import {IOracle} from "src/interfaces/IOracle.sol";

import {WadRayMath} from "morpho-utils/math/WadRayMath.sol";
import {SafeTransferLib} from "src/libraries/SafeTransferLib.sol";

uint256 constant WAD = 1e18;
uint256 constant ALPHA = 0.5e18;

// Market id.
type Id is bytes32;

// Market.
struct Market {
    IERC20 borrowableAsset;
    IERC20 collateralAsset;
    IOracle borrowableOracle;
    IOracle collateralOracle;
    IIrm irm;
    uint256 lltv;
}

using {toId} for Market;

function toId(Market calldata market) pure returns (Id) {
    return Id.wrap(keccak256(abi.encode(market)));
}

contract Blue {
<<<<<<< HEAD
    using WadRayMath for uint;
=======
    using MathLib for uint256;
>>>>>>> 28a39952
    using SafeTransferLib for IERC20;

    // Storage.

    // Owner.
    address public owner;
    // User' supply balances.
    mapping(Id => mapping(address => uint256)) public supplyShare;
    // User' borrow balances.
    mapping(Id => mapping(address => uint256)) public borrowShare;
    // User' collateral balance.
    mapping(Id => mapping(address => uint256)) public collateral;
    // Market total supply.
    mapping(Id => uint256) public totalSupply;
    // Market total supply shares.
    mapping(Id => uint256) public totalSupplyShares;
    // Market total borrow.
    mapping(Id => uint256) public totalBorrow;
    // Market total borrow shares.
    mapping(Id => uint256) public totalBorrowShares;
    // Interests last update (used to check if a market has been created).
    mapping(Id => uint256) public lastUpdate;
    // Enabled IRMs.
    mapping(IIrm => bool) public isIrmEnabled;
    // Enabled LLTVs.
    mapping(uint256 => bool) public isLltvEnabled;

    // Constructor.

    constructor(address newOwner) {
        owner = newOwner;
    }

    // Modifiers.

    modifier onlyOwner() {
        require(msg.sender == owner, "not owner");
        _;
    }

    // Only owner functions.

    function transferOwnership(address newOwner) external onlyOwner {
        owner = newOwner;
    }

    function enableIrm(IIrm irm) external onlyOwner {
        isIrmEnabled[irm] = true;
    }

    function enableLltv(uint256 lltv) external onlyOwner {
        require(lltv < WAD, "LLTV too high");
        isLltvEnabled[lltv] = true;
    }

    // Markets management.

    function createMarket(Market calldata market) external {
        Id id = market.toId();
        require(isIrmEnabled[market.irm], "IRM not enabled");
        require(isLltvEnabled[market.lltv], "LLTV not enabled");
        require(lastUpdate[id] == 0, "market already exists");

        accrueInterests(market, id);
    }

    // Supply management.

    function supply(Market calldata market, uint256 amount) external {
        Id id = market.toId();
        require(lastUpdate[id] != 0, "unknown market");
        require(amount != 0, "zero amount");

        accrueInterests(market, id);

        if (totalSupply[id] == 0) {
            supplyShare[id][msg.sender] = WAD;
            totalSupplyShares[id] = WAD;
        } else {
<<<<<<< HEAD
            uint shares = amount.wadDivDown(totalSupply[id]).wadMulDown(totalSupplyShares[id]);
=======
            uint256 shares = amount.wMul(totalSupplyShares[id]).wDiv(totalSupply[id]);
>>>>>>> 28a39952
            supplyShare[id][msg.sender] += shares;
            totalSupplyShares[id] += shares;
        }

        totalSupply[id] += amount;

        market.borrowableAsset.safeTransferFrom(msg.sender, address(this), amount);
    }

    function withdraw(Market calldata market, uint256 amount) external {
        Id id = market.toId();
        require(lastUpdate[id] != 0, "unknown market");
        require(amount != 0, "zero amount");

        accrueInterests(market, id);

<<<<<<< HEAD
        uint shares = amount.wadDivUp(totalSupply[id]).wadMulUp(totalSupplyShares[id]);
=======
        uint256 shares = amount.wMul(totalSupplyShares[id]).wDiv(totalSupply[id]);
>>>>>>> 28a39952
        supplyShare[id][msg.sender] -= shares;
        totalSupplyShares[id] -= shares;

        totalSupply[id] -= amount;

        require(totalBorrow[id] <= totalSupply[id], "not enough liquidity");

        market.borrowableAsset.safeTransfer(msg.sender, amount);
    }

    // Borrow management.

    function borrow(Market calldata market, uint256 amount) external {
        Id id = market.toId();
        require(lastUpdate[id] != 0, "unknown market");
        require(amount != 0, "zero amount");

        accrueInterests(market, id);

        if (totalBorrow[id] == 0) {
            borrowShare[id][msg.sender] = WAD;
            totalBorrowShares[id] = WAD;
        } else {
<<<<<<< HEAD
            uint shares = amount.wadDivUp(totalBorrow[id]).wadMulUp(totalBorrowShares[id]);
=======
            uint256 shares = amount.wMul(totalBorrowShares[id]).wDiv(totalBorrow[id]);
>>>>>>> 28a39952
            borrowShare[id][msg.sender] += shares;
            totalBorrowShares[id] += shares;
        }

        totalBorrow[id] += amount;

        require(isHealthy(market, id, msg.sender), "not enough collateral");
        require(totalBorrow[id] <= totalSupply[id], "not enough liquidity");

        market.borrowableAsset.safeTransfer(msg.sender, amount);
    }

    function repay(Market calldata market, uint256 amount) external {
        Id id = market.toId();
        require(lastUpdate[id] != 0, "unknown market");
        require(amount != 0, "zero amount");

        accrueInterests(market, id);

<<<<<<< HEAD
        uint shares = amount.wadDivDown(totalBorrow[id]).wadMulDown(totalBorrowShares[id]); // TODO: totalBorrow[id] > 0 because ???
=======
        uint256 shares = amount.wMul(totalBorrowShares[id]).wDiv(totalBorrow[id]);
>>>>>>> 28a39952
        borrowShare[id][msg.sender] -= shares;
        totalBorrowShares[id] -= shares;

        totalBorrow[id] -= amount;

        market.borrowableAsset.safeTransferFrom(msg.sender, address(this), amount);
    }

    // Collateral management.

    /// @dev Don't accrue interests because it's not required and it saves gas.
    function supplyCollateral(Market calldata market, uint256 amount) external {
        Id id = market.toId();
        require(lastUpdate[id] != 0, "unknown market");
        require(amount != 0, "zero amount");

        // Don't accrue interests because it's not required and it saves gas.

        collateral[id][msg.sender] += amount;

        market.collateralAsset.safeTransferFrom(msg.sender, address(this), amount);
    }

    function withdrawCollateral(Market calldata market, uint256 amount) external {
        Id id = market.toId();
        require(lastUpdate[id] != 0, "unknown market");
        require(amount != 0, "zero amount");

        accrueInterests(market, id);

        collateral[id][msg.sender] -= amount;

        require(isHealthy(market, id, msg.sender), "not enough collateral");

        market.collateralAsset.safeTransfer(msg.sender, amount);
    }

    // Liquidation.

    function liquidate(Market calldata market, address borrower, uint256 seized) external {
        Id id = market.toId();
        require(lastUpdate[id] != 0, "unknown market");
        require(seized != 0, "zero amount");

        accrueInterests(market, id);

        require(!isHealthy(market, id, borrower), "cannot liquidate a healthy position");

        // The liquidation incentive is 1 + ALPHA * (1 / LLTV - 1).
<<<<<<< HEAD
        uint incentive = WAD + ALPHA.wadMulDown(WAD.wadDivDown(market.lltv) - WAD);
        uint repaid = seized.wadMulUp(market.collateralOracle.price()).wadDivUp(incentive).wadDivUp(
            market.borrowableOracle.price()
        );
        uint repaidShares = repaid.wadDivDown(totalBorrow[id]).wadMulDown(totalBorrowShares[id]);
=======
        uint256 incentive = WAD + ALPHA.wMul(WAD.wDiv(market.lltv) - WAD);
        uint256 repaid =
            seized.wMul(market.collateralOracle.price()).wDiv(incentive).wDiv(market.borrowableOracle.price());
        uint256 repaidShares = repaid.wMul(totalBorrowShares[id]).wDiv(totalBorrow[id]);
>>>>>>> 28a39952

        borrowShare[id][borrower] -= repaidShares;
        totalBorrowShares[id] -= repaidShares;
        totalBorrow[id] -= repaid;

        collateral[id][borrower] -= seized;

        // Realize the bad debt if needed.
        if (collateral[id][borrower] == 0) {
            totalSupply[id] -= borrowShare[id][borrower].wadDivUp(totalBorrowShares[id]).wadMulUp(totalBorrow[id]);
            totalBorrowShares[id] -= borrowShare[id][borrower];
            borrowShare[id][borrower] = 0;
        }

        market.collateralAsset.safeTransfer(msg.sender, seized);
        market.borrowableAsset.safeTransferFrom(msg.sender, address(this), repaid);
    }

    // Interests management.

    function accrueInterests(Market calldata market, Id id) private {
        uint256 marketTotalSupply = totalSupply[id];

        if (marketTotalSupply != 0) {
<<<<<<< HEAD
            uint marketTotalBorrow = totalBorrow[id];
            uint borrowRate = market.irm.borrowRate(market);
            uint accruedInterests = marketTotalBorrow.wadMulDown(borrowRate * (block.timestamp - lastUpdate[id]));
=======
            uint256 marketTotalBorrow = totalBorrow[id];
            uint256 borrowRate = market.irm.borrowRate(market);
            uint256 accruedInterests = marketTotalBorrow.wMul(borrowRate).wMul(block.timestamp - lastUpdate[id]);
>>>>>>> 28a39952
            totalSupply[id] = marketTotalSupply + accruedInterests;
            totalBorrow[id] = marketTotalBorrow + accruedInterests;
        }

        lastUpdate[id] = block.timestamp;
    }

    // Health check.

    function isHealthy(Market calldata market, Id id, address user) private view returns (bool) {
        uint256 borrowShares = borrowShare[id][user];
        if (borrowShares == 0) return true;

        // totalBorrowShares[id] > 0 when borrowShares > 0.
<<<<<<< HEAD
        uint borrowValue = borrowShares.wadDivUp(totalBorrowShares[id]).wadMulUp(totalBorrow[id]).wadMulUp(
            market.borrowableOracle.price()
        );
        uint collateralValue = collateral[id][user].wadMulDown(market.collateralOracle.price());
        return collateralValue.wadMulDown(market.lltv) >= borrowValue;
=======
        uint256 borrowValue =
            borrowShares.wMul(totalBorrow[id]).wDiv(totalBorrowShares[id]).wMul(market.borrowableOracle.price());
        uint256 collateralValue = collateral[id][user].wMul(market.collateralOracle.price());
        return collateralValue.wMul(market.lltv) >= borrowValue;
>>>>>>> 28a39952
    }
}<|MERGE_RESOLUTION|>--- conflicted
+++ resolved
@@ -31,11 +31,7 @@
 }
 
 contract Blue {
-<<<<<<< HEAD
-    using WadRayMath for uint;
-=======
-    using MathLib for uint256;
->>>>>>> 28a39952
+    using WadRayMath for uint256;
     using SafeTransferLib for IERC20;
 
     // Storage.
@@ -115,11 +111,7 @@
             supplyShare[id][msg.sender] = WAD;
             totalSupplyShares[id] = WAD;
         } else {
-<<<<<<< HEAD
-            uint shares = amount.wadDivDown(totalSupply[id]).wadMulDown(totalSupplyShares[id]);
-=======
-            uint256 shares = amount.wMul(totalSupplyShares[id]).wDiv(totalSupply[id]);
->>>>>>> 28a39952
+            uint256 shares = amount.wadDivDown(totalSupply[id]).wadMulDown(totalSupplyShares[id]);
             supplyShare[id][msg.sender] += shares;
             totalSupplyShares[id] += shares;
         }
@@ -136,11 +128,7 @@
 
         accrueInterests(market, id);
 
-<<<<<<< HEAD
-        uint shares = amount.wadDivUp(totalSupply[id]).wadMulUp(totalSupplyShares[id]);
-=======
-        uint256 shares = amount.wMul(totalSupplyShares[id]).wDiv(totalSupply[id]);
->>>>>>> 28a39952
+        uint256 shares = amount.wadDivUp(totalSupply[id]).wadMulUp(totalSupplyShares[id]);
         supplyShare[id][msg.sender] -= shares;
         totalSupplyShares[id] -= shares;
 
@@ -164,11 +152,7 @@
             borrowShare[id][msg.sender] = WAD;
             totalBorrowShares[id] = WAD;
         } else {
-<<<<<<< HEAD
-            uint shares = amount.wadDivUp(totalBorrow[id]).wadMulUp(totalBorrowShares[id]);
-=======
-            uint256 shares = amount.wMul(totalBorrowShares[id]).wDiv(totalBorrow[id]);
->>>>>>> 28a39952
+            uint256 shares = amount.wadDivUp(totalBorrow[id]).wadMulUp(totalBorrowShares[id]);
             borrowShare[id][msg.sender] += shares;
             totalBorrowShares[id] += shares;
         }
@@ -188,11 +172,7 @@
 
         accrueInterests(market, id);
 
-<<<<<<< HEAD
-        uint shares = amount.wadDivDown(totalBorrow[id]).wadMulDown(totalBorrowShares[id]); // TODO: totalBorrow[id] > 0 because ???
-=======
-        uint256 shares = amount.wMul(totalBorrowShares[id]).wDiv(totalBorrow[id]);
->>>>>>> 28a39952
+        uint256 shares = amount.wadDivDown(totalBorrow[id]).wadMulDown(totalBorrowShares[id]); // TODO: totalBorrow[id] > 0 because ???
         borrowShare[id][msg.sender] -= shares;
         totalBorrowShares[id] -= shares;
 
@@ -242,18 +222,11 @@
         require(!isHealthy(market, id, borrower), "cannot liquidate a healthy position");
 
         // The liquidation incentive is 1 + ALPHA * (1 / LLTV - 1).
-<<<<<<< HEAD
-        uint incentive = WAD + ALPHA.wadMulDown(WAD.wadDivDown(market.lltv) - WAD);
-        uint repaid = seized.wadMulUp(market.collateralOracle.price()).wadDivUp(incentive).wadDivUp(
+        uint256 incentive = WAD + ALPHA.wadMulDown(WAD.wadDivDown(market.lltv) - WAD);
+        uint256 repaid = seized.wadMulUp(market.collateralOracle.price()).wadDivUp(incentive).wadDivUp(
             market.borrowableOracle.price()
         );
-        uint repaidShares = repaid.wadDivDown(totalBorrow[id]).wadMulDown(totalBorrowShares[id]);
-=======
-        uint256 incentive = WAD + ALPHA.wMul(WAD.wDiv(market.lltv) - WAD);
-        uint256 repaid =
-            seized.wMul(market.collateralOracle.price()).wDiv(incentive).wDiv(market.borrowableOracle.price());
-        uint256 repaidShares = repaid.wMul(totalBorrowShares[id]).wDiv(totalBorrow[id]);
->>>>>>> 28a39952
+        uint256 repaidShares = repaid.wadDivDown(totalBorrow[id]).wadMulDown(totalBorrowShares[id]);
 
         borrowShare[id][borrower] -= repaidShares;
         totalBorrowShares[id] -= repaidShares;
@@ -278,15 +251,9 @@
         uint256 marketTotalSupply = totalSupply[id];
 
         if (marketTotalSupply != 0) {
-<<<<<<< HEAD
-            uint marketTotalBorrow = totalBorrow[id];
-            uint borrowRate = market.irm.borrowRate(market);
-            uint accruedInterests = marketTotalBorrow.wadMulDown(borrowRate * (block.timestamp - lastUpdate[id]));
-=======
             uint256 marketTotalBorrow = totalBorrow[id];
             uint256 borrowRate = market.irm.borrowRate(market);
-            uint256 accruedInterests = marketTotalBorrow.wMul(borrowRate).wMul(block.timestamp - lastUpdate[id]);
->>>>>>> 28a39952
+            uint256 accruedInterests = marketTotalBorrow.wadMulDown(borrowRate * (block.timestamp - lastUpdate[id]));
             totalSupply[id] = marketTotalSupply + accruedInterests;
             totalBorrow[id] = marketTotalBorrow + accruedInterests;
         }
@@ -301,17 +268,10 @@
         if (borrowShares == 0) return true;
 
         // totalBorrowShares[id] > 0 when borrowShares > 0.
-<<<<<<< HEAD
-        uint borrowValue = borrowShares.wadDivUp(totalBorrowShares[id]).wadMulUp(totalBorrow[id]).wadMulUp(
+        uint256 borrowValue = borrowShares.wadDivUp(totalBorrowShares[id]).wadMulUp(totalBorrow[id]).wadMulUp(
             market.borrowableOracle.price()
         );
-        uint collateralValue = collateral[id][user].wadMulDown(market.collateralOracle.price());
+        uint256 collateralValue = collateral[id][user].wadMulDown(market.collateralOracle.price());
         return collateralValue.wadMulDown(market.lltv) >= borrowValue;
-=======
-        uint256 borrowValue =
-            borrowShares.wMul(totalBorrow[id]).wDiv(totalBorrowShares[id]).wMul(market.borrowableOracle.price());
-        uint256 collateralValue = collateral[id][user].wMul(market.collateralOracle.price());
-        return collateralValue.wMul(market.lltv) >= borrowValue;
->>>>>>> 28a39952
     }
 }