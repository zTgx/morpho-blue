// SPDX-License-Identifier: UNLICENSED
pragma solidity 0.8.20;

import {IIrm} from "src/interfaces/IIrm.sol";
import {IERC20} from "src/interfaces/IERC20.sol";

import {Errors} from "./libraries/Errors.sol";
import {SharesMath} from "src/libraries/SharesMath.sol";
import {FixedPointMathLib} from "src/libraries/FixedPointMathLib.sol";
import {Id, Market, MarketLib} from "src/libraries/MarketLib.sol";
import {SafeTransferLib} from "src/libraries/SafeTransferLib.sol";

uint256 constant WAD = 1e18;
uint256 constant ALPHA = 0.5e18;

contract Blue {
    using SharesMath for uint256;
    using FixedPointMathLib for uint256;
    using SafeTransferLib for IERC20;
    using MarketLib for Market;

    // Storage.

    // Owner.
    address public owner;
    // Fee recipient.
    address public feeRecipient;
    // User' supply balances.
    mapping(Id => mapping(address => uint256)) public supplyShare;
    // User' borrow balances.
    mapping(Id => mapping(address => uint256)) public borrowShare;
    // User' collateral balance.
    mapping(Id => mapping(address => uint256)) public collateral;
    // Market total supply.
    mapping(Id => uint256) public totalSupply;
    // Market total supply shares.
    mapping(Id => uint256) public totalSupplyShares;
    // Market total borrow.
    mapping(Id => uint256) public totalBorrow;
    // Market total borrow shares.
    mapping(Id => uint256) public totalBorrowShares;
    // Interests last update (used to check if a market has been created).
    mapping(Id => uint256) public lastUpdate;
    // Fee.
    mapping(Id => uint256) public fee;
    // Enabled IRMs.
    mapping(IIrm => bool) public isIrmEnabled;
    // Enabled LLTVs.
    mapping(uint256 => bool) public isLltvEnabled;
    // User's managers.
    mapping(address => mapping(address => bool)) public isApproved;

    // Constructor.

    constructor(address newOwner) {
        owner = newOwner;
    }

    // Modifiers.

    modifier onlyOwner() {
        require(msg.sender == owner, Errors.NOT_OWNER);
        _;
    }

    // Only owner functions.

    function transferOwnership(address newOwner) external onlyOwner {
        owner = newOwner;
    }

    function enableIrm(IIrm irm) external onlyOwner {
        isIrmEnabled[irm] = true;
    }

    function enableLltv(uint256 lltv) external onlyOwner {
        require(lltv < WAD, Errors.LLTV_TOO_HIGH);
        isLltvEnabled[lltv] = true;
    }

    // @notice It is the owner's responsibility to ensure a fee recipient is set before setting a non-zero fee.
    function setFee(Market calldata market, uint256 newFee) external onlyOwner {
        Id id = market.id();
        require(lastUpdate[id] != 0, "unknown market");
        require(newFee <= WAD, "fee must be <= 1");
        fee[id] = newFee;
    }

    function setFeeRecipient(address recipient) external onlyOwner {
        feeRecipient = recipient;
    }

    // Markets management.

    function createMarket(Market calldata market) external {
        Id id = market.id();
        require(isIrmEnabled[market.irm], Errors.IRM_NOT_ENABLED);
        require(isLltvEnabled[market.lltv], Errors.LLTV_NOT_ENABLED);
        require(lastUpdate[id] == 0, Errors.MARKET_CREATED);

        _accrueInterests(market, id);
    }

    // Supply management.

    function supply(Market calldata market, uint256 amount, address onBehalf) external {
        Id id = market.id();
        require(lastUpdate[id] != 0, Errors.MARKET_NOT_CREATED);
        require(amount != 0, Errors.ZERO_AMOUNT);

        _accrueInterests(market, id);

        uint256 shares = amount.toSharesDown(totalSupply[id], totalSupplyShares[id]);
        supplyShare[id][onBehalf] += shares;
        totalSupplyShares[id] += shares;

        totalSupply[id] += amount;

        market.borrowableAsset.safeTransferFrom(msg.sender, address(this), amount);
    }

    function withdraw(Market calldata market, uint256 amount, address onBehalf) external {
        Id id = market.id();
        require(lastUpdate[id] != 0, Errors.MARKET_NOT_CREATED);
        require(amount != 0, Errors.ZERO_AMOUNT);
        require(isSenderOrIsApproved(onBehalf), Errors.MANAGER_NOT_APPROVED);

        _accrueInterests(market, id);

        uint256 shares = amount.toSharesUp(totalSupply[id], totalSupplyShares[id]);
        supplyShare[id][onBehalf] -= shares;
        totalSupplyShares[id] -= shares;

        totalSupply[id] -= amount;

        require(totalBorrow[id] <= totalSupply[id], Errors.INSUFFICIENT_LIQUIDITY);

        market.borrowableAsset.safeTransfer(msg.sender, amount);
    }

    // Borrow management.

    function borrow(Market calldata market, uint256 amount, address onBehalf) external {
        Id id = market.id();
        require(lastUpdate[id] != 0, Errors.MARKET_NOT_CREATED);
        require(amount != 0, Errors.ZERO_AMOUNT);
        require(isSenderOrIsApproved(onBehalf), Errors.MANAGER_NOT_APPROVED);

        _accrueInterests(market, id);

        uint256 shares = amount.toSharesUp(totalBorrow[id], totalBorrowShares[id]);
        borrowShare[id][onBehalf] += shares;
        totalBorrowShares[id] += shares;

        totalBorrow[id] += amount;

<<<<<<< HEAD
        require(_isHealthy(market, id, onBehalf), "not enough collateral");
        require(totalBorrow[id] <= totalSupply[id], "not enough liquidity");
=======
        require(isHealthy(market, id, msg.sender), Errors.INSUFFICIENT_COLLATERAL);
        require(totalBorrow[id] <= totalSupply[id], Errors.INSUFFICIENT_LIQUIDITY);
>>>>>>> 86fc677f

        market.borrowableAsset.safeTransfer(msg.sender, amount);
    }

    function repay(Market calldata market, uint256 amount, address onBehalf) external {
        Id id = market.id();
        require(lastUpdate[id] != 0, Errors.MARKET_NOT_CREATED);
        require(amount != 0, Errors.ZERO_AMOUNT);

        _accrueInterests(market, id);

        uint256 shares = amount.toSharesDown(totalBorrow[id], totalBorrowShares[id]);
        borrowShare[id][onBehalf] -= shares;
        totalBorrowShares[id] -= shares;

        totalBorrow[id] -= amount;

        market.borrowableAsset.safeTransferFrom(msg.sender, address(this), amount);
    }

    // Collateral management.

    /// @dev Don't accrue interests because it's not required and it saves gas.
    function supplyCollateral(Market calldata market, uint256 amount, address onBehalf) external {
        Id id = market.id();
        require(lastUpdate[id] != 0, Errors.MARKET_NOT_CREATED);
        require(amount != 0, Errors.ZERO_AMOUNT);

        // Don't accrue interests because it's not required and it saves gas.

        collateral[id][onBehalf] += amount;

        market.collateralAsset.safeTransferFrom(msg.sender, address(this), amount);
    }

    function withdrawCollateral(Market calldata market, uint256 amount, address onBehalf) external {
        Id id = market.id();
        require(lastUpdate[id] != 0, Errors.MARKET_NOT_CREATED);
        require(amount != 0, Errors.ZERO_AMOUNT);
        require(isSenderOrIsApproved(onBehalf), Errors.MANAGER_NOT_APPROVED);

        _accrueInterests(market, id);

        collateral[id][onBehalf] -= amount;

<<<<<<< HEAD
        require(_isHealthy(market, id, onBehalf), "not enough collateral");
=======
        require(isHealthy(market, id, onBehalf), Errors.INSUFFICIENT_COLLATERAL);
>>>>>>> 86fc677f

        market.collateralAsset.safeTransfer(msg.sender, amount);
    }

    // Liquidation.

    function liquidate(Market calldata market, address borrower, uint256 seized) external {
        Id id = market.id();
        require(lastUpdate[id] != 0, Errors.MARKET_NOT_CREATED);
        require(seized != 0, Errors.ZERO_AMOUNT);

        _accrueInterests(market, id);

<<<<<<< HEAD
        uint256 collateralPrice = market.collateralOracle.price();
        uint256 borrowablePrice = market.borrowableOracle.price();

        require(
            !_isPositionHealthy(id, borrower, market.lltv, collateralPrice, borrowablePrice),
            "cannot liquidate a healthy position"
        );
=======
        require(!isHealthy(market, id, borrower), Errors.HEALTHY_POSITION);
>>>>>>> 86fc677f

        // The liquidation incentive is 1 + ALPHA * (1 / LLTV - 1).
        uint256 incentive = WAD + ALPHA.mulWadDown(WAD.divWadDown(market.lltv) - WAD);
        uint256 repaid = seized.mulWadUp(collateralPrice).divWadUp(incentive).divWadUp(borrowablePrice);
        uint256 repaidShares = repaid.toSharesDown(totalBorrow[id], totalBorrowShares[id]);

        borrowShare[id][borrower] -= repaidShares;
        totalBorrowShares[id] -= repaidShares;
        totalBorrow[id] -= repaid;

        collateral[id][borrower] -= seized;

        // Realize the bad debt if needed.
        if (collateral[id][borrower] == 0) {
            uint256 badDebt = borrowShare[id][borrower].toAssetsUp(totalBorrow[id], totalBorrowShares[id]);
            totalSupply[id] -= badDebt;
            totalBorrow[id] -= badDebt;
            totalBorrowShares[id] -= borrowShare[id][borrower];
            borrowShare[id][borrower] = 0;
        }

        market.collateralAsset.safeTransfer(msg.sender, seized);
        market.borrowableAsset.safeTransferFrom(msg.sender, address(this), repaid);
    }

    // Position management.

    function setApproval(address manager, bool isAllowed) external {
        isApproved[msg.sender][manager] = isAllowed;
    }

    function isSenderOrIsApproved(address user) internal view returns (bool) {
        return msg.sender == user || isApproved[user][msg.sender];
    }

    // Interests management.

    function _accrueInterests(Market calldata market, Id id) internal {
        uint256 marketTotalBorrow = totalBorrow[id];

        if (marketTotalBorrow != 0) {
            uint256 borrowRate = market.irm.borrowRate(market);
            uint256 accruedInterests = marketTotalBorrow.mulWadDown(borrowRate * (block.timestamp - lastUpdate[id]));
            totalBorrow[id] = marketTotalBorrow + accruedInterests;
            totalSupply[id] += accruedInterests;

            if (fee[id] != 0) {
                uint256 feeAmount = accruedInterests.mulWadDown(fee[id]);
                // The fee amount is subtracted from the total supply in this calculation to compensate for the fact that total supply is already updated.
                uint256 feeShares = feeAmount.mulDivDown(totalSupplyShares[id], totalSupply[id] - feeAmount);
                supplyShare[id][feeRecipient] += feeShares;
                totalSupplyShares[id] += feeShares;
            }
        }

        lastUpdate[id] = block.timestamp;
    }

    // Health check.

    function _isHealthy(Market calldata market, Id id, address user) internal view returns (bool) {
        if (borrowShare[id][user] == 0) return true;

        uint256 collateralPrice = market.collateralOracle.price();
        uint256 borrowablePrice = market.borrowableOracle.price();

        return _isPositionHealthy(id, user, market.lltv, collateralPrice, borrowablePrice);
    }

    function _isPositionHealthy(Id id, address user, uint256 lltv, uint256 collateralPrice, uint256 borrowablePrice)
        internal
        view
        returns (bool)
    {
        uint256 borrowValue =
            borrowShare[id][user].toAssetsUp(totalBorrow[id], totalBorrowShares[id]).mulWadUp(borrowablePrice);
        uint256 collateralValue = collateral[id][user].mulWadDown(collateralPrice);

        return collateralValue.mulWadDown(lltv) >= borrowValue;
    }
}<|MERGE_RESOLUTION|>--- conflicted
+++ resolved
@@ -154,13 +154,8 @@
 
         totalBorrow[id] += amount;
 
-<<<<<<< HEAD
-        require(_isHealthy(market, id, onBehalf), "not enough collateral");
-        require(totalBorrow[id] <= totalSupply[id], "not enough liquidity");
-=======
-        require(isHealthy(market, id, msg.sender), Errors.INSUFFICIENT_COLLATERAL);
+        require(_isHealthy(market, id, onBehalf), Errors.INSUFFICIENT_COLLATERAL);
         require(totalBorrow[id] <= totalSupply[id], Errors.INSUFFICIENT_LIQUIDITY);
->>>>>>> 86fc677f
 
         market.borrowableAsset.safeTransfer(msg.sender, amount);
     }
@@ -206,11 +201,7 @@
 
         collateral[id][onBehalf] -= amount;
 
-<<<<<<< HEAD
-        require(_isHealthy(market, id, onBehalf), "not enough collateral");
-=======
-        require(isHealthy(market, id, onBehalf), Errors.INSUFFICIENT_COLLATERAL);
->>>>>>> 86fc677f
+        require(_isHealthy(market, id, onBehalf), Errors.INSUFFICIENT_COLLATERAL);
 
         market.collateralAsset.safeTransfer(msg.sender, amount);
     }
@@ -224,17 +215,12 @@
 
         _accrueInterests(market, id);
 
-<<<<<<< HEAD
         uint256 collateralPrice = market.collateralOracle.price();
         uint256 borrowablePrice = market.borrowableOracle.price();
 
         require(
-            !_isPositionHealthy(id, borrower, market.lltv, collateralPrice, borrowablePrice),
-            "cannot liquidate a healthy position"
+            !_isPositionHealthy(id, borrower, market.lltv, collateralPrice, borrowablePrice), Errors.HEALTHY_POSITION
         );
-=======
-        require(!isHealthy(market, id, borrower), Errors.HEALTHY_POSITION);
->>>>>>> 86fc677f
 
         // The liquidation incentive is 1 + ALPHA * (1 / LLTV - 1).
         uint256 incentive = WAD + ALPHA.mulWadDown(WAD.divWadDown(market.lltv) - WAD);
