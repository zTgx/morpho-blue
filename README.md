# Morpho Blue

<<<<<<< HEAD
Morpho Blue is a new lending primitive that offers better rates, high capital efficiency and extended flexibility to lenders & borrowers.

## Whitepaper

A more detailed description of Morpho Blue can be found in the [Morpho Blue's Whitepaper](./whitepaper.pdf).

## Repository Structure

Morpho Blue is a singleton contract at the `src`'s root: [`Morpho.sol`](./src/Morpho.sol). It solely relies on internal libraries in the [`src/libraries`](./src/libraries) directory. No external dependency is used.

Libaries in the [`src/libraries/periphery`](./src/libraries/periphery) directory are not directly used by Morpho Blue. They are useful helpers that integrators can reuse or adapt to their own needs.

The `mocks` directory contains contracts designed exclusively for testing.

You'll find relevant comments in [Morpho's interface](./src/interfaces/IMorpho.sol), notably a list of assumptions about market creation.

## Getting Started

Install dependencies with `yarn`.

Run tests using forge: `yarn test:forge`

Run tests using hardhat (gas cost study): `yarn test:hardhat`

You will find other CLI commands in the [`package.json`](./package.json) file.
=======
## Audits

All audits are stored in the [audits](./audits/)' folder.
>>>>>>> fa7e34bb

## Licensing

The primary license for Morpho Blue is the Business Source License 1.1 (`BUSL-1.1`), see [`LICENSE`](./LICENSE). However, some files are dual licensed under `GPL-2.0-or-later`.

All files in the following folders can also be licensed under `GPL-2.0-or-later` (as indicated in their SPDX headers):
- `src/interfaces`, see [`src/interfaces/LICENSE`](./src/interfaces/LICENSE)
- `src/libraries`, see [`src/libraries/LICENSE`](./src/libraries/LICENSE)
- `src/mocks`, see [`src/mocks/LICENSE`](./src/mocks/LICENSE)
- `test`, see [`test/LICENSE`](./test/LICENSE)<|MERGE_RESOLUTION|>--- conflicted
+++ resolved
@@ -1,6 +1,5 @@
 # Morpho Blue
 
-<<<<<<< HEAD
 Morpho Blue is a new lending primitive that offers better rates, high capital efficiency and extended flexibility to lenders & borrowers.
 
 ## Whitepaper
@@ -26,11 +25,10 @@
 Run tests using hardhat (gas cost study): `yarn test:hardhat`
 
 You will find other CLI commands in the [`package.json`](./package.json) file.
-=======
+
 ## Audits
 
 All audits are stored in the [audits](./audits/)' folder.
->>>>>>> fa7e34bb
 
 ## Licensing
 
